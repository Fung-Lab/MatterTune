--- conflicted
+++ resolved
@@ -142,12 +142,7 @@
     parser.add_argument("--temperature", type=float, default=298)
     parser.add_argument("--timestep", type=float, default=0.5)
     parser.add_argument("--friction", type=float, default=0.02)
-<<<<<<< HEAD
-    parser.add_argument("--interval", type=int, default=10)
-    parser.add_argument("--steps", type=int, nargs="+", default=[20000, 20000, 20000])
-=======
     parser.add_argument("--interval", type=int, default=2)
     parser.add_argument("--steps", type=int, default=400000)
->>>>>>> e5381c6b
     args_dict = vars(parser.parse_args())
     main(args_dict)