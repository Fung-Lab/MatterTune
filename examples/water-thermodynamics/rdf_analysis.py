--- conflicted
+++ resolved
@@ -47,24 +47,46 @@
     md_traj = read(args_dict["md_traj"], ":")
     md_traj = md_traj[-args_dict["n_frames"] :]
     r_max = args_dict["r_max"]
-<<<<<<< HEAD
-    n_bins = args_dict["n_bins"]
-    elements = args_dict["elements"]
-=======
     n_bins = int(args_dict["r_max"] / args_dict["r_step"])
->>>>>>> ae98bf29
 
-    ## Take the mean of the n_frames' RDFs
+    elements = ["O", "O"]
+    if not args_dict["load"]:
+        rdf_ys = []
+        rdf_xs = []
+        for atoms in md_traj:
+            rdf = rdf_compute(atoms, r_max, n_bins, elements)
+            rdf_ys.append(rdf[0, 0])
+            rdf_xs.append(rdf[0, 1])
+        rdf_y = np.mean(rdf_ys, axis=0)
+        rdf_x = rdf_xs[0]
+        np.savez(
+            f"./plots/rdf-{elements[0]}-{elements[1]}.npz", rdf_x=rdf_x, rdf_y=rdf_y
+        )
+    data = np.load(f"./plots/rdf-{elements[0]}-{elements[1]}.npz")
+    rdf_x = data["rdf_x"]
+    rdf_y = data["rdf_y"]
+    sigma = 1.0
+    smoothed_rdf_y = gaussian_filter1d(rdf_y, sigma=sigma)
+    plt.figure(figsize=(6, 3))
+    plt.plot(rdf_x, smoothed_rdf_y, color="green", linewidth=2)
+    plt.ylim(0, 3)
+    plt.xlim(0.5, 6.2)
+    plt.yticks([0, 1, 2, 3])
+    plt.xticks([1, 2, 3, 4, 5, 6])
+    plt.tight_layout(pad=0)
+    if args_dict["transparent"]:
+        plt.axis("off")
+        plt.gca().set_facecolor("none")
+        plt.gcf().set_facecolor("none")
+    plt.savefig(
+        f"./plots/rdf-{elements[0]}-{elements[1]}.png",
+        dpi=300,
+        transparent=args_dict["transparent"],
+    )
+
+    elements = ["O", "H"]
     rdf_ys = []
     rdf_xs = []
-<<<<<<< HEAD
-    for atoms in md_traj:
-        rdf = rdf_compute(atoms, r_max, n_bins, elements)
-        rdf_ys.append(rdf[0, 0])
-        rdf_xs.append(rdf[0, 1])
-    rdf_y = np.mean(rdf_ys, axis=0)
-    rdf_x = rdf_xs[0]
-=======
     if not args_dict["load"]:
         for atoms in md_traj:
             rdf = rdf_compute(atoms, r_max, n_bins, elements)
@@ -96,31 +118,47 @@
         dpi=300,
         transparent=args_dict["transparent"],
     )
->>>>>>> ae98bf29
 
-    ## Save the RDF
-    import matplotlib.pyplot as plt
-
-    plt.plot(rdf_x, rdf_y)
-    plt.xlabel("r (Angstrom)")
-    plt.ylabel("g(r)")
-    plt.xlim(0, r_max)
-    plt.title(f"RDF {elements[0]}-{elements[1]}")
-    plt.tight_layout()
-    plt.savefig(f"rdf-{elements[0]}-{elements[1]}.png")
+    elements = ["H", "H"]
+    rdf_ys = []
+    rdf_xs = []
+    if not args_dict["load"]:
+        for atoms in md_traj:
+            rdf = rdf_compute(atoms, r_max, n_bins, elements)
+            rdf_ys.append(rdf[0, 0])
+            rdf_xs.append(rdf[0, 1])
+        rdf_y = np.mean(rdf_ys, axis=0)
+        rdf_x = rdf_xs[0]
+        np.savez(
+            f"./plots/rdf-{elements[0]}-{elements[1]}.npz", rdf_x=rdf_x, rdf_y=rdf_y
+        )
+    data = np.load(f"./plots/rdf-{elements[0]}-{elements[1]}.npz")
+    rdf_x = data["rdf_x"]
+    rdf_y = data["rdf_y"]
+    sigma = 1.0
+    smoothed_rdf_y = gaussian_filter1d(rdf_y, sigma=sigma)
+    plt.figure(figsize=(6, 3))
+    plt.plot(rdf_x, smoothed_rdf_y, color="green", linewidth=2)
+    plt.ylim(0, 2.2)
+    plt.xlim(0.5, 6.2)
+    plt.yticks([0, 1, 2])
+    plt.xticks([1, 2, 3, 4, 5, 6])
+    plt.tight_layout(pad=0)
+    if args_dict["transparent"]:
+        plt.axis("off")
+        plt.gca().set_facecolor("none")
+        plt.gcf().set_facecolor("none")
+    plt.savefig(
+        f"./plots/rdf-{elements[0]}-{elements[1]}.png",
+        dpi=300,
+        transparent=args_dict["transparent"],
+    )
 
 
 if __name__ == "__main__":
     import argparse
 
     parser = argparse.ArgumentParser()
-<<<<<<< HEAD
-    parser.add_argument("--md_traj", type=str, default="./md_results/md_traj.xyz")
-    parser.add_argument("--n_frames", type=int, default=1000)
-    parser.add_argument("--r_max", type=float, default=6.0)
-    parser.add_argument("--n_bins", type=int, default=100)
-    parser.add_argument("--elements", type=str, nargs="+", default=["O", "O"])
-=======
     parser.add_argument(
         "--md_traj", type=str, default="./md_results/md_traj_fric0.05_orb-best-0.03.xyz"
     )
@@ -129,6 +167,5 @@
     parser.add_argument("--r_step", type=float, default=0.06)
     parser.add_argument("--transparent", action="store_true")
     parser.add_argument("--load", action="store_true")
->>>>>>> ae98bf29
     args_dict = vars(parser.parse_args())
     main(args_dict)