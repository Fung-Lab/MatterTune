from __future__ import annotations

import copy
import logging
import os
from typing import cast

from ase import Atoms
from ase.constraints import UnitCellFilter
from ase.io import read, write
<<<<<<< HEAD
from ase.optimize import LBFGS
=======
from ase.optimize import BFGS

>>>>>>> e5381c6b
from mattertune.backbones import JMPBackboneModule
from tqdm import tqdm

logging.basicConfig(level=logging.ERROR)
logging.getLogger("lightning.pytorch").setLevel(logging.ERROR)


def main(args_dict: dict):
    ## Load Checkpoint and Create ASE Calculator
    model = JMPBackboneModule.load_from_checkpoint(
        checkpoint_path=args_dict["checkpoint_path"], map_location="cpu"
    )
    calc = model.ase_calculator(device=f"cuda:{args_dict['devices']}")

    ## Perform Structure Optimization with BFGS
    os.makedirs(args_dict["save_dir"], exist_ok=True)
    files = os.listdir(args_dict["init_structs"])
    for file in files:
<<<<<<< HEAD
        atoms: Atoms = read(os.path.join(args_dict["init_structs"], file))
=======
        if os.path.exists(os.path.join(args_dict["save_dir"], file)):
            continue
        atoms = read(os.path.join(args_dict["init_structs"], file))
        assert isinstance(atoms, Atoms), "Expected an Atoms object"
>>>>>>> e5381c6b
        relax_traj = []
        idx = int(file.split(".")[0])
        atoms.pbc = True
        atoms.calc = calc
        energy_0 = atoms.get_potential_energy()
        ucf = UnitCellFilter(atoms, scalar_pressure=0.0)
<<<<<<< HEAD
        opt = LBFGS(
            ucf,
            logfile=None,
        )
        pbar = tqdm(total=args_dict["max_steps"], desc=f"Structure {idx}")
        for step in range(args_dict["max_steps"]):
            opt.run(fmax=0.01, steps=1)
            energy_1 = atoms.get_potential_energy()
            pbar.set_postfix(
                {"Energy_0": f"{energy_0:.2f}", "Energy_1": f"{energy_1:.2f}"}
            )
=======
        ucf_as_atoms = cast(Atoms, ucf)
        # UnitCellFilter is not a subclass of Atoms, but it can fill the role of Atoms in nearly all contexts
        opt = BFGS(ucf_as_atoms, logfile=None)

        def write_traj():
>>>>>>> e5381c6b
            relax_traj.append(copy.deepcopy(atoms))
            pbar.update(1)
        pbar.close()
        write(
            os.path.join(args_dict["save_dir"], f"{idx}.xyz"),
            relax_traj,
        )


if __name__ == "__main__":
    import argparse

    parser = argparse.ArgumentParser()
    parser.add_argument(
        "--checkpoint_path", type=str, default="./checkpoints/jmp-best.ckpt"
    )
    parser.add_argument("--init_structs", type=str, default="./ZnMn2O4_random")
    parser.add_argument("--save_dir", type=str, default="./ZnMn2O4_mlrelaxed")
<<<<<<< HEAD
    parser.add_argument("--max_steps", type=int, default=1000)
    parser.add_argument("--devices", type=int, nargs="+", default=[2])
=======
    parser.add_argument("--max_steps", type=int, default=None)
    parser.add_argument("--device", type=int, default=0)
>>>>>>> e5381c6b
    args_dict = vars(parser.parse_args())
    main(args_dict)<|MERGE_RESOLUTION|>--- conflicted
+++ resolved
@@ -8,14 +8,9 @@
 from ase import Atoms
 from ase.constraints import UnitCellFilter
 from ase.io import read, write
-<<<<<<< HEAD
-from ase.optimize import LBFGS
-=======
 from ase.optimize import BFGS
 
->>>>>>> e5381c6b
 from mattertune.backbones import JMPBackboneModule
-from tqdm import tqdm
 
 logging.basicConfig(level=logging.ERROR)
 logging.getLogger("lightning.pytorch").setLevel(logging.ERROR)
@@ -32,39 +27,21 @@
     os.makedirs(args_dict["save_dir"], exist_ok=True)
     files = os.listdir(args_dict["init_structs"])
     for file in files:
-<<<<<<< HEAD
-        atoms: Atoms = read(os.path.join(args_dict["init_structs"], file))
-=======
         if os.path.exists(os.path.join(args_dict["save_dir"], file)):
             continue
         atoms = read(os.path.join(args_dict["init_structs"], file))
         assert isinstance(atoms, Atoms), "Expected an Atoms object"
->>>>>>> e5381c6b
         relax_traj = []
         idx = int(file.split(".")[0])
         atoms.pbc = True
         atoms.calc = calc
         energy_0 = atoms.get_potential_energy()
         ucf = UnitCellFilter(atoms, scalar_pressure=0.0)
-<<<<<<< HEAD
-        opt = LBFGS(
-            ucf,
-            logfile=None,
-        )
-        pbar = tqdm(total=args_dict["max_steps"], desc=f"Structure {idx}")
-        for step in range(args_dict["max_steps"]):
-            opt.run(fmax=0.01, steps=1)
-            energy_1 = atoms.get_potential_energy()
-            pbar.set_postfix(
-                {"Energy_0": f"{energy_0:.2f}", "Energy_1": f"{energy_1:.2f}"}
-            )
-=======
         ucf_as_atoms = cast(Atoms, ucf)
         # UnitCellFilter is not a subclass of Atoms, but it can fill the role of Atoms in nearly all contexts
         opt = BFGS(ucf_as_atoms, logfile=None)
 
         def write_traj():
->>>>>>> e5381c6b
             relax_traj.append(copy.deepcopy(atoms))
             pbar.update(1)
         pbar.close()
@@ -83,12 +60,7 @@
     )
     parser.add_argument("--init_structs", type=str, default="./ZnMn2O4_random")
     parser.add_argument("--save_dir", type=str, default="./ZnMn2O4_mlrelaxed")
-<<<<<<< HEAD
-    parser.add_argument("--max_steps", type=int, default=1000)
-    parser.add_argument("--devices", type=int, nargs="+", default=[2])
-=======
     parser.add_argument("--max_steps", type=int, default=None)
     parser.add_argument("--device", type=int, default=0)
->>>>>>> e5381c6b
     args_dict = vars(parser.parse_args())
     main(args_dict)