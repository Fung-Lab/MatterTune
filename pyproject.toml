--- conflicted
+++ resolved
@@ -18,33 +18,8 @@
     "nshutils",
 ]
 
-<<<<<<< HEAD
-[tool.poetry.dependencies]
-python = ">=3.10"
-numpy = ">=1.26"
-torch = ">=2.0"
-torch_scatter = "*"
-typing-extensions = "*"
-lightning = ">=2.4"
-pydantic = "*"
-ase = "*"
-pymatgen = "*"
-torchmetrics = "*"
-wandb = "*"
-nshtrainer = "*"
-nshutils = "*"
-nshconfig = "*"
-nshconfig_extra = "*"
-scikit-learn = "*"
-
-[tool.poetry.dev-dependencies]
-pytest = "*"
-pre-commit = "*"
-ruff = "*"
-=======
 [project.optional-dependencies]
 dev = ["pytest", "pre-commit", "ruff"]
->>>>>>> e5381c6b
 
 [build-system]
 requires = ["setuptools >= 61.0"]
