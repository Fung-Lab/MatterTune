from __future__ import annotations

import copy

import numpy as np
import torch
import torch.distributed as dist
import numpy as np
from ase import Atoms
from ase.io import read, write
from ase.calculators.calculator import Calculator
from ase.stress import full_3x3_to_voigt_6_stress
from typing_extensions import override, cast
import tempfile


from ..finetune.properties import PropertyConfig, ForcesPropertyConfig, StressesPropertyConfig
from ..finetune.base import FinetuneModuleBase
from .utils.graph_partition import grid_partition, BFS_extension
from .utils.parallel_inference import ParallizedInferenceBase
from ..util import write_to_npz, load_from_npz

class MatterTuneCalculator(Calculator):
    """
    A fast version of the MatterTuneCalculator that uses the `predict_step` method directly without creating a trainer.
    """
    
    @override
    def __init__(self, model: FinetuneModuleBase, device: torch.device):
        super().__init__()

        self.model = model.to(device)
        self.model.hparams.using_partition = False

        self.implemented_properties: list[str] = []
        self._ase_prop_to_config: dict[str, PropertyConfig] = {}

        for prop in self.model.hparams.properties:
            # Ignore properties not marked as ASE calculator properties.
            if (ase_prop_name := prop.ase_calculator_property_name()) is None:
                continue
            self.implemented_properties.append(ase_prop_name)
            self._ase_prop_to_config[ase_prop_name] = prop
        
        self.partition_times = []
        self.forward_times = []
        self.collect_times = []

    @override
    def calculate(
        self,
        atoms: Atoms | None = None,
        properties: list[str] | None = None,
        system_changes: list[str] | None = None,
    ):
        if properties is None:
            properties = copy.deepcopy(self.implemented_properties)

        # Call the parent class to set `self.atoms`.
        Calculator.calculate(self, atoms)

        # Make sure `self.atoms` is set.
        assert self.atoms is not None, (
            "`MatterTuneCalculator.atoms` is not set. "
            "This should have been set by the parent class. "
            "Please report this as a bug."
        )
        assert isinstance(self.atoms, Atoms), (
            "`MatterTuneCalculator.atoms` is not an `ase.Atoms` object. "
            "This should have been set by the parent class. "
            "Please report this as a bug."
        )
        scaled_positions = np.array(self.atoms.get_scaled_positions())
        scaled_positions = np.mod(scaled_positions, 1.0)
        input_atoms = copy.deepcopy(self.atoms)
        input_atoms.set_scaled_positions(scaled_positions)
        
        diabled_properties = list(set(self.implemented_properties) - set(properties))
        self.model.set_disabled_heads(diabled_properties)
        prop_configs = [self._ase_prop_to_config[prop] for prop in properties]
        
<<<<<<< HEAD
        data = self.model.atoms_to_data(input_atoms, has_labels=False)
        batch = self.model.collate_fn([data])
        batch = batch.to(self.model.device)
=======
        normalized_atoms = copy.deepcopy(self.atoms)
        # scaled_pos = normalized_atoms.get_scaled_positions()
        # scaled_pos = np.mod(scaled_pos, 1.0)
        # normalized_atoms.set_scaled_positions(scaled_pos)
        
        batch = self.model.atoms_to_data(normalized_atoms, has_labels=False)
        batch = self.model.collate_fn([batch])
        batch = self.model.batch_to_device(batch, self.model.device)
>>>>>>> 706fadb8
        
        pred = self.model.predict_step(
            batch = batch,
            batch_idx = 0,
        )
        pred = pred[0] # type: ignore

        for prop in prop_configs:
            ase_prop_name = prop.ase_calculator_property_name()
            assert ase_prop_name is not None, (
                f"Property '{prop.name}' does not have an ASE calculator property name. "
                "This should have been checked when creating the MatterTuneCalculator. "
                "Please report this as a bug."
            )

            value = pred[prop.name].detach().cpu().numpy() # type: ignore
            value = value.astype(prop._numpy_dtype())
            value = prop.prepare_value_for_ase_calculator(value)

            self.results[ase_prop_name] = value


def _collect_partitioned_atoms(
    atoms: Atoms,
    partitions: list[list[int]],
    extended_partitions: list[list[int]],
) -> list[Atoms]:
    partitioned_atoms = []
    scaled_positions = np.mod(np.array(atoms.get_scaled_positions()), 1.0)
    for i, ext_part in enumerate(extended_partitions):
        sp_i = scaled_positions[ext_part]
        atomic_numbers = np.array(atoms.get_atomic_numbers())[ext_part]
        cell = np.array(atoms.get_cell())
        part_atoms = Atoms(
            symbols=atomic_numbers,
            scaled_positions=sp_i,
            cell=cell,
            pbc=atoms.pbc,
        )
        root_part = partitions[i]
        part_atoms.info["root_node_indices"] = list(range(len(root_part)))
        part_atoms.info["indices_map"] = ext_part
        part_atoms.info["partition_id"] = len(partitioned_atoms)
        partitioned_atoms.append(part_atoms)
    return partitioned_atoms


def grid_partition_atoms(
    atoms: Atoms, 
    edge_indices: np.ndarray,
    granularity: int,
    mp_steps: int
) -> list[Atoms]:
    """
    Partition atoms based on the provided source and destination indices.
    """
    num_nodes = len(atoms)
    scaled_positions = np.mod(atoms.get_scaled_positions(), 1.0)
    partitions = grid_partition(num_nodes, scaled_positions, granularity)
    partitions = [part for part in partitions if len(part) > 0] # filter out empty partitions
    extended_partitions = BFS_extension(num_nodes, edge_indices, partitions, mp_steps)
    partitioned_atoms = _collect_partitioned_atoms(
        atoms, 
        partitions = partitions,
        extended_partitions = extended_partitions
    )
    return partitioned_atoms



class MatterTunePartitionCalculator(Calculator):
    """
    Another version of MatterTuneCalculator that supports partitioning of the graph.
    Used for large systems where partitioning can help in efficient computation.
    """
    
    @override
    def __init__(
        self, 
        *,
        model: FinetuneModuleBase,
        inferencer: ParallizedInferenceBase,
        mp_steps: int,
        granularity: int,
    ):
        super().__init__()
        self.model = model
        self.inferencer = inferencer
        self.mp_steps = mp_steps
        self.granularity = granularity

        self.implemented_properties: list[str] = []
        self._ase_prop_to_config: dict[str, PropertyConfig] = {}

        for prop in model.hparams.properties:
            # Ignore properties not marked as ASE calculator properties.
            if (ase_prop_name := prop.ase_calculator_property_name()) is None:
                continue
            self.implemented_properties.append(ase_prop_name)
            self._ase_prop_to_config[ase_prop_name] = prop
        

    @override
    def calculate(
        self,
        atoms: Atoms | None = None,
        properties: list[str] | None = None,
        system_changes: list[str] | None = None,
    ):
        if properties is None:
            properties = copy.deepcopy(self.implemented_properties)

        # Call the parent class to set `self.atoms`.
        Calculator.calculate(self, atoms, properties=properties, system_changes=system_changes)

        # Make sure `self.atoms` is set.
        assert self.atoms is not None, (
            "`MatterTuneCalculator.atoms` is not set. "
            "This should have been set by the parent class. "
            "Please report this as a bug."
        )
        assert isinstance(self.atoms, Atoms), (
            "`MatterTuneCalculator.atoms` is not an `ase.Atoms` object. "
            "This should have been set by the parent class. "
            "Please report this as a bug."
        )
        # normalize scaled_positions to [0, 1]
        input_atoms = copy.deepcopy(self.atoms)
        scaled_positions = np.array(input_atoms.get_scaled_positions())
        scaled_positions = np.mod(scaled_positions, 1.0)
        input_atoms.set_scaled_positions(scaled_positions)
        
        edge_indices = self.model.get_connectivity_from_atoms(input_atoms)
        partitioned_atoms_list = grid_partition_atoms(
            atoms=input_atoms,
            edge_indices=edge_indices.astype(np.int32),
            granularity=self.granularity,
            mp_steps=self.mp_steps
        )
        
        predictions = self.inferencer.run_inference(
            partitioned_atoms_list
        )
        
        ## find the absolute path to mattertune.wrappers.multi_gpu_inference.py
        n_atoms = len(input_atoms)
        results = {}
        conservative = False
        if "energy" in properties:
            results["energy"] = np.zeros(n_atoms, dtype=np.float32)
        if "forces" in properties:
            results["forces"] = np.zeros((n_atoms, 3), dtype=np.float32)
            forces_config_i = self._ase_prop_to_config["forces"]
            conservative = conservative or forces_config_i.conservative # type: ignore
        if "stress" in properties:
            results["stress"] = np.zeros((3, 3), dtype=np.float32)
            stress_config_i = self._ase_prop_to_config["stress"]

        for i, part_i_atoms in enumerate(partitioned_atoms_list):
            part_i_pred = predictions[i]
            
            if "energy" in properties:
                energies = part_i_pred["energies_per_atom"].detach().to(torch.float32).cpu().numpy()
                energies = energies.flatten()
            if "forces" in properties:
                forces = part_i_pred["forces"].detach().to(torch.float32).cpu().numpy()
            if "stress" in properties:
                stress = part_i_pred["stresses"].detach().to(torch.float32).cpu().numpy()
            
            indices_map_i = np.array(part_i_atoms.info["indices_map"])
            
            if "energy" in properties:
                root_node_indices_i = np.array(part_i_atoms.info["root_node_indices"])
                local_indices = np.arange(len(part_i_atoms))
                mask = np.isin(local_indices, root_node_indices_i)
                global_indices = indices_map_i[mask]
                results["energy"][global_indices] = energies[mask] # type: ignore
            
            if "forces" in properties:
                if forces_config_i.conservative: # type: ignore
                    results["forces"][indices_map_i] += forces  # type: ignore
                else:
                    root_node_indices_i = np.array(part_i_atoms.info["root_node_indices"])
                    local_indices = np.arange(len(part_i_atoms))
                    mask = np.isin(local_indices, root_node_indices_i)
                    global_indices = indices_map_i[mask]
                    assert np.allclose(results["forces"][global_indices], 0.0), "Forces should be zero"
                    results["forces"][global_indices] = forces[mask]  # type: ignore
            
            if "stress" in properties:
                if stress_config_i.conservative:  # type: ignore
                    results["stress"] += stress.reshape(3, 3)  # type: ignore
                else:
                    raise NotImplementedError("Non-conservative stress calculation is not implemented for partitioned calculations.")
                
        if "energy" in properties:
            results["energy"] = np.sum(results["energy"]).item()
        if "stress" in properties:
            results["stress"] = full_3x3_to_voigt_6_stress(results["stress"])

        self.results.update(results)
                    
                <|MERGE_RESOLUTION|>--- conflicted
+++ resolved
@@ -79,11 +79,6 @@
         self.model.set_disabled_heads(diabled_properties)
         prop_configs = [self._ase_prop_to_config[prop] for prop in properties]
         
-<<<<<<< HEAD
-        data = self.model.atoms_to_data(input_atoms, has_labels=False)
-        batch = self.model.collate_fn([data])
-        batch = batch.to(self.model.device)
-=======
         normalized_atoms = copy.deepcopy(self.atoms)
         # scaled_pos = normalized_atoms.get_scaled_positions()
         # scaled_pos = np.mod(scaled_pos, 1.0)
@@ -92,7 +87,6 @@
         batch = self.model.atoms_to_data(normalized_atoms, has_labels=False)
         batch = self.model.collate_fn([batch])
         batch = self.model.batch_to_device(batch, self.model.device)
->>>>>>> 706fadb8
         
         pred = self.model.predict_step(
             batch = batch,
