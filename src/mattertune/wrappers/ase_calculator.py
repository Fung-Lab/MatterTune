from __future__ import annotations

import copy

import numpy as np
import torch
import torch.distributed as dist
import numpy as np
from ase import Atoms
from ase.io import read, write
from ase.calculators.calculator import Calculator
from ase.stress import full_3x3_to_voigt_6_stress
from typing_extensions import override, cast
import tempfile

<<<<<<< HEAD
if TYPE_CHECKING:
    from ..finetune.properties import PropertyConfig
    from .property_predictor import MatterTunePropertyPredictor
    from ..finetune.base import FinetuneModuleBase
    from ..distillation.base import StudentModuleBase
=======
>>>>>>> 53f92e86

from ..finetune.properties import PropertyConfig, ForcesPropertyConfig, StressesPropertyConfig
from ..finetune.base import FinetuneModuleBase
from .utils.graph_partition import grid_partition, BFS_extension
from .utils.parallel_inference import ParallizedInferenceBase
from ..util import write_to_npz, load_from_npz

class MatterTuneCalculator(Calculator):
    """
    A fast version of the MatterTuneCalculator that uses the `predict_step` method directly without creating a trainer.
    """
    
    @override
    def __init__(self, model: FinetuneModuleBase | StudentModuleBase, device: torch.device):
        super().__init__()

        self.model = model.to(device)
        self.model.hparams.using_partition = False

        self.implemented_properties: list[str] = []
        self._ase_prop_to_config: dict[str, PropertyConfig] = {}

        for prop in self.model.hparams.properties:
            # Ignore properties not marked as ASE calculator properties.
            if (ase_prop_name := prop.ase_calculator_property_name()) is None:
                continue
            self.implemented_properties.append(ase_prop_name)
            self._ase_prop_to_config[ase_prop_name] = prop
        
        self.partition_times = []
        self.forward_times = []
        self.collect_times = []

    @override
    def calculate(
        self,
        atoms: Atoms | None = None,
        properties: list[str] | None = None,
        system_changes: list[str] | None = None,
    ):
        if properties is None:
            properties = copy.deepcopy(self.implemented_properties)

        # Call the parent class to set `self.atoms`.
        Calculator.calculate(self, atoms)

        # Make sure `self.atoms` is set.
        assert self.atoms is not None, (
            "`MatterTuneCalculator.atoms` is not set. "
            "This should have been set by the parent class. "
            "Please report this as a bug."
        )
        assert isinstance(self.atoms, Atoms), (
            "`MatterTuneCalculator.atoms` is not an `ase.Atoms` object. "
            "This should have been set by the parent class. "
            "Please report this as a bug."
        )
        scaled_positions = np.array(self.atoms.get_scaled_positions())
        scaled_positions = np.mod(scaled_positions, 1.0)
        input_atoms = copy.deepcopy(self.atoms)
        input_atoms.set_scaled_positions(scaled_positions)
        
        diabled_properties = list(set(self.implemented_properties) - set(properties))
        self.model.set_disabled_heads(diabled_properties)
        prop_configs = [self._ase_prop_to_config[prop] for prop in properties]
        
        data = self.model.atoms_to_data(input_atoms, has_labels=False)
        batch = self.model.collate_fn([data])
        batch = batch.to(self.model.device)
        
        pred = self.model.predict_step(
            batch = batch,
            batch_idx = 0,
        )
        pred = pred[0] # type: ignore

        for prop in prop_configs:
            ase_prop_name = prop.ase_calculator_property_name()
            assert ase_prop_name is not None, (
                f"Property '{prop.name}' does not have an ASE calculator property name. "
                "This should have been checked when creating the MatterTuneCalculator. "
                "Please report this as a bug."
            )

            value = pred[prop.name].detach().cpu().numpy() # type: ignore
            value = value.astype(prop._numpy_dtype())
            value = prop.prepare_value_for_ase_calculator(value)

            self.results[ase_prop_name] = value


def _collect_partitioned_atoms(
    atoms: Atoms,
    partitions: list[list[int]],
    extended_partitions: list[list[int]],
) -> list[Atoms]:
    partitioned_atoms = []
    scaled_positions = np.mod(np.array(atoms.get_scaled_positions()), 1.0)
    for i, ext_part in enumerate(extended_partitions):
        sp_i = scaled_positions[ext_part]
        atomic_numbers = np.array(atoms.get_atomic_numbers())[ext_part]
        cell = np.array(atoms.get_cell())
        part_atoms = Atoms(
            symbols=atomic_numbers,
            scaled_positions=sp_i,
            cell=cell,
            pbc=atoms.pbc,
        )
        root_part = partitions[i]
        part_atoms.info["root_node_indices"] = list(range(len(root_part)))
        part_atoms.info["indices_map"] = ext_part
        part_atoms.info["partition_id"] = len(partitioned_atoms)
        partitioned_atoms.append(part_atoms)
    return partitioned_atoms


def grid_partition_atoms(
    atoms: Atoms, 
    edge_indices: np.ndarray,
    granularity: int,
    mp_steps: int
) -> list[Atoms]:
    """
    Partition atoms based on the provided source and destination indices.
    """
    num_nodes = len(atoms)
    scaled_positions = np.mod(atoms.get_scaled_positions(), 1.0)
    partitions = grid_partition(num_nodes, scaled_positions, granularity)
    partitions = [part for part in partitions if len(part) > 0] # filter out empty partitions
    extended_partitions = BFS_extension(num_nodes, edge_indices, partitions, mp_steps)
    partitioned_atoms = _collect_partitioned_atoms(
        atoms, 
        partitions = partitions,
        extended_partitions = extended_partitions
    )
    return partitioned_atoms



class MatterTunePartitionCalculator(Calculator):
    """
    Another version of MatterTuneCalculator that supports partitioning of the graph.
    Used for large systems where partitioning can help in efficient computation.
    """
    
    @override
    def __init__(
        self, 
        *,
        model: FinetuneModuleBase,
        inferencer: ParallizedInferenceBase,
        mp_steps: int,
        granularity: int,
    ):
        super().__init__()
        self.model = model
        self.inferencer = inferencer
        self.mp_steps = mp_steps
        self.granularity = granularity

        self.implemented_properties: list[str] = []
        self._ase_prop_to_config: dict[str, PropertyConfig] = {}

        for prop in model.hparams.properties:
            # Ignore properties not marked as ASE calculator properties.
            if (ase_prop_name := prop.ase_calculator_property_name()) is None:
                continue
            self.implemented_properties.append(ase_prop_name)
            self._ase_prop_to_config[ase_prop_name] = prop
        

    @override
    def calculate(
        self,
        atoms: Atoms | None = None,
        properties: list[str] | None = None,
        system_changes: list[str] | None = None,
    ):
        if properties is None:
            properties = copy.deepcopy(self.implemented_properties)

        # Call the parent class to set `self.atoms`.
        Calculator.calculate(self, atoms, properties=properties, system_changes=system_changes)

        # Make sure `self.atoms` is set.
        assert self.atoms is not None, (
            "`MatterTuneCalculator.atoms` is not set. "
            "This should have been set by the parent class. "
            "Please report this as a bug."
        )
        assert isinstance(self.atoms, Atoms), (
            "`MatterTuneCalculator.atoms` is not an `ase.Atoms` object. "
            "This should have been set by the parent class. "
            "Please report this as a bug."
        )
        # normalize scaled_positions to [0, 1]
        input_atoms = copy.deepcopy(self.atoms)
        scaled_positions = np.array(input_atoms.get_scaled_positions())
        scaled_positions = np.mod(scaled_positions, 1.0)
        input_atoms.set_scaled_positions(scaled_positions)
        
        edge_indices = self.model.get_connectivity_from_atoms(input_atoms)
        partitioned_atoms_list = grid_partition_atoms(
            atoms=input_atoms,
            edge_indices=edge_indices.astype(np.int32),
            granularity=self.granularity,
            mp_steps=self.mp_steps
        )
        
        predictions = self.inferencer.run_inference(
            partitioned_atoms_list
        )
        
        ## find the absolute path to mattertune.wrappers.multi_gpu_inference.py
        n_atoms = len(input_atoms)
        results = {}
        conservative = False
        if "energy" in properties:
            results["energy"] = np.zeros(n_atoms, dtype=np.float32)
        if "forces" in properties:
            results["forces"] = np.zeros((n_atoms, 3), dtype=np.float32)
            forces_config_i = self._ase_prop_to_config["forces"]
            conservative = conservative or forces_config_i.conservative # type: ignore
        if "stress" in properties:
            results["stress"] = np.zeros((3, 3), dtype=np.float32)
            stress_config_i = self._ase_prop_to_config["stress"]

        for i, part_i_atoms in enumerate(partitioned_atoms_list):
            part_i_pred = predictions[i]
            
            if "energy" in properties:
                energies = part_i_pred["energies_per_atom"].detach().to(torch.float32).cpu().numpy()
                energies = energies.flatten()
            if "forces" in properties:
                forces = part_i_pred["forces"].detach().to(torch.float32).cpu().numpy()
            if "stress" in properties:
                stress = part_i_pred["stresses"].detach().to(torch.float32).cpu().numpy()
            
            indices_map_i = np.array(part_i_atoms.info["indices_map"])
            
            if "energy" in properties:
                root_node_indices_i = np.array(part_i_atoms.info["root_node_indices"])
                local_indices = np.arange(len(part_i_atoms))
                mask = np.isin(local_indices, root_node_indices_i)
                global_indices = indices_map_i[mask]
                results["energy"][global_indices] = energies[mask] # type: ignore
            
            if "forces" in properties:
                if forces_config_i.conservative: # type: ignore
                    results["forces"][indices_map_i] += forces  # type: ignore
                else:
                    root_node_indices_i = np.array(part_i_atoms.info["root_node_indices"])
                    local_indices = np.arange(len(part_i_atoms))
                    mask = np.isin(local_indices, root_node_indices_i)
                    global_indices = indices_map_i[mask]
                    assert np.allclose(results["forces"][global_indices], 0.0), "Forces should be zero"
                    results["forces"][global_indices] = forces[mask]  # type: ignore
            
            if "stress" in properties:
                if stress_config_i.conservative:  # type: ignore
                    results["stress"] += stress.reshape(3, 3)  # type: ignore
                else:
                    raise NotImplementedError("Non-conservative stress calculation is not implemented for partitioned calculations.")
                
        if "energy" in properties:
            results["energy"] = np.sum(results["energy"]).item()
        if "stress" in properties:
            results["stress"] = full_3x3_to_voigt_6_stress(results["stress"])

        self.results.update(results)
                    
                <|MERGE_RESOLUTION|>--- conflicted
+++ resolved
@@ -1,32 +1,23 @@
 from __future__ import annotations
 
 import copy
+import time
 
 import numpy as np
 import torch
 import torch.distributed as dist
 import numpy as np
 from ase import Atoms
-from ase.io import read, write
 from ase.calculators.calculator import Calculator
 from ase.stress import full_3x3_to_voigt_6_stress
 from typing_extensions import override, cast
-import tempfile
-
-<<<<<<< HEAD
-if TYPE_CHECKING:
-    from ..finetune.properties import PropertyConfig
-    from .property_predictor import MatterTunePropertyPredictor
-    from ..finetune.base import FinetuneModuleBase
-    from ..distillation.base import StudentModuleBase
-=======
->>>>>>> 53f92e86
-
-from ..finetune.properties import PropertyConfig, ForcesPropertyConfig, StressesPropertyConfig
+
+
+from ..finetune.properties import PropertyConfig
 from ..finetune.base import FinetuneModuleBase
+from ..distillation.base import StudentModuleBase
 from .utils.graph_partition import grid_partition, BFS_extension
 from .utils.parallel_inference import ParallizedInferenceBase
-from ..util import write_to_npz, load_from_npz
 
 class MatterTuneCalculator(Calculator):
     """
@@ -50,9 +41,9 @@
             self.implemented_properties.append(ase_prop_name)
             self._ase_prop_to_config[ase_prop_name] = prop
         
-        self.partition_times = []
-        self.forward_times = []
-        self.collect_times = []
+        self.last_build_graph_time = 0.0
+        self.last_forward_time = 0.0
+        self.last_calculation_time = 0.0
 
     @override
     def calculate(
@@ -61,6 +52,7 @@
         properties: list[str] | None = None,
         system_changes: list[str] | None = None,
     ):
+        time1 = time.time()
         if properties is None:
             properties = copy.deepcopy(self.implemented_properties)
 
@@ -78,25 +70,27 @@
             "This should have been set by the parent class. "
             "Please report this as a bug."
         )
+        _time = time.time()
         scaled_positions = np.array(self.atoms.get_scaled_positions())
         scaled_positions = np.mod(scaled_positions, 1.0)
         input_atoms = copy.deepcopy(self.atoms)
         input_atoms.set_scaled_positions(scaled_positions)
         
         diabled_properties = list(set(self.implemented_properties) - set(properties))
-        self.model.set_disabled_heads(diabled_properties)
         prop_configs = [self._ase_prop_to_config[prop] for prop in properties]
         
         data = self.model.atoms_to_data(input_atoms, has_labels=False)
         batch = self.model.collate_fn([data])
-        batch = batch.to(self.model.device)
-        
+        batch = self.model.batch_to_device(batch, self.model.device)
+        self.last_build_graph_time = time.time() - _time
+        
+        _time = time.time()
         pred = self.model.predict_step(
             batch = batch,
             batch_idx = 0,
         )
         pred = pred[0] # type: ignore
-
+        self.last_forward_time = time.time() - _time
         for prop in prop_configs:
             ase_prop_name = prop.ase_calculator_property_name()
             assert ase_prop_name is not None, (
@@ -110,6 +104,8 @@
             value = prop.prepare_value_for_ase_calculator(value)
 
             self.results[ase_prop_name] = value
+        
+        self.last_calculation_time = time.time() - time1
 
 
 def _collect_partitioned_atoms(
@@ -140,7 +136,7 @@
 def grid_partition_atoms(
     atoms: Atoms, 
     edge_indices: np.ndarray,
-    granularity: int,
+    granularity: tuple[int, int, int],
     mp_steps: int
 ) -> list[Atoms]:
     """
@@ -170,16 +166,33 @@
     def __init__(
         self, 
         *,
-        model: FinetuneModuleBase,
+        model: FinetuneModuleBase | StudentModuleBase,
         inferencer: ParallizedInferenceBase,
         mp_steps: int,
-        granularity: int,
+        granularity: int | tuple[int, int, int],
+        energy_denormalize: bool = True,
     ):
+        """
+        ASE Calculator that uses a MatterTune model for predictions with graph partitioning and Multi-GPU inference.
+        Args:
+            - model (FinetuneModuleBase | StudentModuleBase): The MatterTune model to use for predictions.
+            - inferencer (ParallizedInferenceBase): The parallel inference engine to use for predictions.
+            - mp_steps (int): Number of message passing steps to consider for partition extension.
+            - granularity (int | tuple[int, int, int]): Granularity of the grid partitioning. If an int is provided, it will be used for all three dimensions.
+            - energy_denormalize (bool): Whether to denormalize the energy predictions. Since in graph partitioning, we sum up energies_per_atom among all subgraphs, 
+              the denormalization is not performed on "energies_per_atom", we may need to denormalize the final energy if needed.
+              Or for some situations where energy is not needed, we can skip this to save some computation. Default is True.
+        """
         super().__init__()
         self.model = model
         self.inferencer = inferencer
         self.mp_steps = mp_steps
+        if isinstance(granularity, int):
+            granularity = (granularity, granularity, granularity) # type: ignore
+        assert len(granularity) == 3, "Granularity must be an int or a tuple of three ints" # type: ignore
         self.granularity = granularity
+        
+        self.energy_denormalize = energy_denormalize
 
         self.implemented_properties: list[str] = []
         self._ase_prop_to_config: dict[str, PropertyConfig] = {}
@@ -190,6 +203,13 @@
                 continue
             self.implemented_properties.append(ase_prop_name)
             self._ase_prop_to_config[ase_prop_name] = prop
+            
+        self.last_partition_size = 0
+        self.last_extra_time = 0.0
+        self.last_partition_time = 0.0
+        self.last_forward_time = 0.0
+        self.last_collect_time = 0.0
+        self.last_denormalize_time = 0.0
         
 
     @override
@@ -204,7 +224,8 @@
 
         # Call the parent class to set `self.atoms`.
         Calculator.calculate(self, atoms, properties=properties, system_changes=system_changes)
-
+        
+        time1 = time.time()
         # Make sure `self.atoms` is set.
         assert self.atoms is not None, (
             "`MatterTuneCalculator.atoms` is not set. "
@@ -221,20 +242,27 @@
         scaled_positions = np.array(input_atoms.get_scaled_positions())
         scaled_positions = np.mod(scaled_positions, 1.0)
         input_atoms.set_scaled_positions(scaled_positions)
-        
+        self.last_extra_time = time.time() - time1
+        
+        time1 = time.time()
         edge_indices = self.model.get_connectivity_from_atoms(input_atoms)
+        assert len(self.granularity) == 3, "Granularity must be a tuple of three ints" # type: ignore
         partitioned_atoms_list = grid_partition_atoms(
             atoms=input_atoms,
             edge_indices=edge_indices.astype(np.int32),
             granularity=self.granularity,
             mp_steps=self.mp_steps
         )
-        
+        self.last_partition_size = sum([len(part) for part in partitioned_atoms_list]) / len(partitioned_atoms_list)
+        self.last_partition_time = time.time() - time1
+        
+        time1 = time.time()
         predictions = self.inferencer.run_inference(
             partitioned_atoms_list
         )
-        
-        ## find the absolute path to mattertune.wrappers.multi_gpu_inference.py
+        self.last_forward_time = time.time() - time1
+        
+        time1 = time.time()
         n_atoms = len(input_atoms)
         results = {}
         conservative = False
@@ -289,7 +317,26 @@
             results["energy"] = np.sum(results["energy"]).item()
         if "stress" in properties:
             results["stress"] = full_3x3_to_voigt_6_stress(results["stress"])
-
+        self.last_collect_time = time.time() - time1
+        
+        time1 = time.time()
+        if self.energy_denormalize:
+            normalize_ctx = self.model.create_normalization_context_from_atoms(input_atoms) # type: ignore
+            if "energy" in properties:
+                results = self.model.denormalize_predict(results, normalize_ctx)
+        self.last_denormalize_time = time.time() - time1
         self.results.update(results)
+        
+    def increase_granularity(self, increment: int = 1):
+        """
+        Increase the granularity of the partitioning.
+        """
+        # first find the smallest granularity
+        for i in range(increment):
+            min_g_idx = np.argmin(self.granularity)
+            self.granularity = tuple(
+                g + 1 if idx == min_g_idx else g for idx, g in enumerate(self.granularity)
+            )
+        
                     
                 