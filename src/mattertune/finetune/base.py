from __future__ import annotations

import contextlib
import logging
from abc import ABC, abstractmethod
from collections.abc import Callable, Iterable, Mapping, Sequence
from typing import Any, Generic, Literal

import ase
import nshconfig as C
import numpy as np
import torch
import torch.nn as nn
from lightning.pytorch import LightningModule
from lightning.pytorch.utilities.types import OptimizerLRSchedulerConfig
from torch.utils.data import Dataset
from typing_extensions import NotRequired, TypedDict, TypeVar, Unpack, cast, override

from ..normalization import ComposeNormalizers, NormalizationContext, NormalizerConfig
from .loader import DataLoaderKwargs, create_dataloader
from .loss import compute_loss
from .lr_scheduler import LRSchedulerConfig, ReduceOnPlateauConfig, create_lr_scheduler
from .metrics import FinetuneMetrics
from .optimizer import OptimizerConfig, create_optimizer
from .properties import PropertyConfig

log = logging.getLogger(__name__)


class FinetuneModuleBaseConfig(C.Config, ABC):
    
    reset_backbone: bool = False
    """Whether to reset the backbone of the model when creating the model."""
    
    freeze_backbone: bool = False
    """Whether to freeze the backbone during training."""
    
    reset_output_heads: bool = True
    """Whether to reset the output heads of the model when creating the model."""

    properties: Sequence[PropertyConfig]
    """Properties to predict."""

    optimizer: OptimizerConfig
    """Optimizer."""

    lr_scheduler: LRSchedulerConfig | None = None
    """Learning Rate Scheduler"""

    ignore_gpu_batch_transform_error: bool = True
    """Whether to ignore data processing errors during training."""

    normalizers: Mapping[str, Sequence[NormalizerConfig]] = {}
    """Normalizers for the properties.

    Any property can be associated with multiple normalizers. This is useful
    for cases where we want to normalize the same property in different ways.
    For example, we may want to normalize the energy by subtracting
    the atomic reference energies, as well as by mean and standard deviation
    normalization.

    The normalizers are applied in the order they are defined in the list.
    """
    
    pruning_message_passing: int | None = None
    """Number of message passing steps for early stopping. If None, no early stopping is applied."""
    
    using_partition: bool = False
    """Whether to be using partitioning in the model."""

    @classmethod
    @abstractmethod
    def ensure_dependencies(cls):
        """
        Ensure that all dependencies are installed.

        This method should raise an exception if any dependencies are missing,
        with a message indicating which dependencies are missing and
        how to install them.
        """
        ...

    @abstractmethod
    def create_model(self) -> FinetuneModuleBase:
        """
        Creates an instance of the finetune module for this configuration.
        """

    @override
    def __post_init__(self):
        # VALIDATION: Any key for `normalizers` or `referencers` should be a property name.
        for key in self.normalizers.keys():
            property_names = [prop.name for prop in self.properties]
            if key not in property_names:
                raise ValueError(
                    f"Key '{key}' in 'normalizers' is not a valid property name."
                )


class _SkipBatchError(Exception):
    """
    Exception to skip a batch in the forward pass. This is not a real error and
    should not be logged.

    Instead, this is basically a control flow mechanism to skip a batch
    if an error occurs during the forward pass. This is useful for
    handling edge cases where a batch may be invalid or cause an error
    during the forward pass. In this case, we can throw this exception
    anywhere in the forward pas and then catch it in the `_common_step`
    method. If this exception is caught, we can just skip the batch
    instead of logging an error.

    This is primarily used to skip graph generation errors in messy data. E.g.,
    if our dataset contains materials with so little atoms that we cannot
    generate a graph, we can just skip these materials instead of
    completely failing the training run.
    """

    pass


class ModelOutput(TypedDict):
    predicted_properties: dict[str, torch.Tensor]
    """Predicted properties. This dictionary should be exactly
    in the same shape/format  as the output of `batch_to_labels`."""


TData = TypeVar("TData")
TBatch = TypeVar("TBatch")
TFinetuneModuleConfig = TypeVar(
    "TFinetuneModuleConfig",
    bound=FinetuneModuleBaseConfig,
    covariant=True,
)
R = TypeVar("R", infer_variance=True)


class FinetuneModuleBase(
    LightningModule,
    ABC,
    Generic[TData, TBatch, TFinetuneModuleConfig],
):
    """
    Finetune module base class. Inherits ``lightning.pytorch.LightningModule``.
    """

    @classmethod
    @abstractmethod
    def hparams_cls(cls) -> type[TFinetuneModuleConfig]:
        """Return the hyperparameters config class for this module."""
        ...

    # region ABC methods for output heads and model forward pass
    @abstractmethod
    def create_model(self):
        """
        Initialize both the pre-trained backbone and the output heads for the properties to predict.

        You should also construct any other ``nn.Module`` instances
        necessary for the forward pass here.
        """
        ...

    @abstractmethod
    def apply_pruning_message_passing(self, message_passing_steps: int|None):
        """
        Apply message passing for early stopping.
        """
        ...
    
    @abstractmethod
    def model_forward_context(
        self, data: TBatch, mode: str
    ) -> contextlib.AbstractContextManager:
        """
        Context manager for the model forward pass.

        This is used for any setup that needs to be done before the forward pass,
        e.g., setting pos.requires_grad_() for gradient-based force prediction.
        """
        ...

    @abstractmethod
    def requires_disabled_inference_mode(self) -> bool:
        """
        Whether the model requires inference mode to be disabled.
        """
        ...

    @abstractmethod
    def model_forward(
        self,
        batch: TBatch,
        mode: str,
    ) -> ModelOutput:
        """
        Forward pass of the model.

        Args:
            batch: Input batch.

        Returns:
            Prediction of the model.
        """
        ...
        
    @abstractmethod
    def model_forward_partition(
        self,
        batch: TBatch,
        mode: str,
        using_partition: bool = False,
    ) -> ModelOutput:
        """
        Forward pass of the model under partitioning.

        Args:
            batch: Input batch.

        Returns:
            Prediction of the model.
        """
        ...

    @abstractmethod
    def apply_callable_to_backbone(self, fn: Callable[[nn.Module], R]) -> R:
        """
        Apply a callable to the backbone model and return the result.

        This is useful for applying functions to the backbone model that are not
        part of the standard forward pass. For example, this can be used to
        update structure or weights of the backbone model, e.g., for LoRA.

        Args:
            fn: Callable to apply to the backbone model.

        Returns:
            Result of the callable.
        """
        ...

    @abstractmethod
    def pretrained_backbone_parameters(self) -> Iterable[nn.Parameter]:
        """
        Return the parameters of the backbone model.
        """
        ...

    @abstractmethod
    def output_head_parameters(self) -> Iterable[nn.Parameter]:
        """
        Return the parameters of the output heads.
        """
        ...

    # endregion

    # region ABC methods for data processing
    @abstractmethod
    def cpu_data_transform(self, data: TData) -> TData:
        """
        Transform data (on the CPU) before being batched and sent to the GPU.
        """
        ...

    @abstractmethod
    def collate_fn(self, data_list: list[TData]) -> TBatch:
        """
        Collate function for the DataLoader
        """
        ...

    @abstractmethod
    def gpu_batch_transform(self, batch: TBatch) -> TBatch:
        """
        Transform batch (on the GPU) before being fed to the model.

        This will mainly be used to compute the (radius or knn) graph from
        the atomic positions.
        """
        ...

    @abstractmethod
    def batch_to_labels(self, batch: TBatch) -> dict[str, torch.Tensor]:
        """
        Extract ground truth values from a batch. The output of this function
        should be a dictionary with keys corresponding to the target names
        and values corresponding to the ground truth values. The values should
        be torch tensors that match, in shape, the output of the corresponding
        output head.
        """
        ...

    @abstractmethod
    def atoms_to_data(self, atoms: ase.Atoms, has_labels: bool) -> TData:
        """
        Convert an ASE atoms object to a data object. This is used to convert
        the input data to the format expected by the model.

        Args:
            atoms: ASE atoms object.
            has_labels: Whether the atoms object contains labels.
        """
        ...
        
    @abstractmethod
    def get_connectivity_from_data(self, data: TData) -> torch.Tensor:
        """
        Get the connectivity from the data. This is used to extract the connectivity
        information from the data object. This is useful for message passing
        and other graph-based operations.
        
        Returns:
            edge_index: Tensor of shape (2, num_edges) containing the src and dst indices of the edges.
        """
        ...
        
    @abstractmethod
    def get_connectivity_from_atoms(self, atoms: ase.Atoms) -> np.ndarray:
        """
        Get the connectivity from the data. This is used to extract the connectivity
        information from the data object. This is useful for message passing
        and other graph-based operations.
        
        Returns:
            edge_index: Array of shape (2, num_edges) containing the src and dst indices of the edges.
        """
        ...

    @abstractmethod
    def create_normalization_context_from_batch(
        self, batch: TBatch
    ) -> NormalizationContext:
        """
        Create a normalization context from a batch. This is used to normalize
        and denormalize the properties.

        The normalization context contains all the information required to
        normalize and denormalize the properties. Currently, this only
        includes the compositions of the materials in the batch.
        The compositions should be provided as an integer tensor of shape
        (batch_size, num_elements), where each row (i.e., `compositions[i]`)
        corresponds to the composition vector of the `i`-th material in the batch.

        The composition vector is a vector that maps each element to the number of
        atoms of that element in the material. For example, `compositions[:, 1]`
        corresponds to the number of Hydrogen atoms in each material in the batch,
        `compositions[:, 2]` corresponds to the number of Helium atoms, and so on.

        Args:
            batch: Input batch.

        Returns:
            Normalization context.
        """
        ...

    # endregion

    hparams: TFinetuneModuleConfig  # pyright: ignore[reportIncompatibleMethodOverride]
    hparams_initial: TFinetuneModuleConfig  # pyright: ignore[reportIncompatibleMethodOverride]

    def __init__(self, hparams: TFinetuneModuleConfig | Mapping[str, Any]):
        hparams_cls = self.hparams_cls()
        if not isinstance(hparams, hparams_cls):
            hparams = hparams_cls.model_validate(hparams)

        super().__init__()

        # Save the hyperparameters
        self.save_hyperparameters(hparams)

        # Create the backbone model and output heads
        self.create_model()
        
        if self.hparams.pruning_message_passing is not None:
            self.apply_pruning_message_passing(self.hparams.pruning_message_passing)
        
        if self.hparams.reset_backbone:
            for name, param in self.backbone.named_parameters(): # type: ignore
                if param.dim() > 1:
                    print(f"Resetting {name}")
                    nn.init.xavier_uniform_(param)
                else:
                    nn.init.zeros_(param)

        # Create metrics
        self.create_metrics()

        # Create normalization modules
        self.create_normalizers()

        # Ensure that some parameters require gradients
        if not any(p.requires_grad for p in self.parameters()):
            raise ValueError(
                "No parameters require gradients. "
                "Please ensure that some parts of the model are trainable."
            )
            
<<<<<<< HEAD
        self.diabled_heads = []
        
    def set_disabled_heads(self, disabled_heads: list[str]):
        self.disabled_heads = disabled_heads
=======
    def apply_reset_backbone(self):
        for name, param in self.backbone.named_parameters(): # type: ignore
            if param.dim() > 1:
                print(f"Resetting {name}")
                nn.init.xavier_uniform_(param)
            else:
                nn.init.zeros_(param)
>>>>>>> 706fadb8

    def create_metrics(self):
        self.train_metrics = FinetuneMetrics(self.hparams.properties)
        self.val_metrics = FinetuneMetrics(self.hparams.properties)
        self.test_metrics = FinetuneMetrics(self.hparams.properties)

    def create_normalizers(self):
        self.normalizers = nn.ModuleDict(
            {
                prop.name: ComposeNormalizers(
                    [
                        normalizer.create_normalizer_module()
                        for normalizer in normalizers
                    ]
                )
                for prop in self.hparams.properties
                if (normalizers := self.hparams.normalizers.get(prop.name))
            }
        )

    def normalize(
        self,
        predictions: dict[str, torch.Tensor],
        targets: dict[str, torch.Tensor],
        ctx: NormalizationContext,
    ):
        """
        Normalizes predictions and targets

        Args:
            predictions: Dictionary of predicted values to normalize. 
            targets: Dictionary of target values to normalize. 
            ctx: Normalization context. This should be created using
                ``create_normalization_context_from_batch``.

        Returns:
            Normalized predictions and targets.
        """
        normalized_predictions = {}
        normalized_targets = {}
        for key in predictions.keys():
            pred = predictions[key]
            target = None if targets is None else targets[key]
            if key in self.normalizers:
                normalizer = cast(ComposeNormalizers, self.normalizers[key])
                pred, target = normalizer.normalize(predictions[key], targets[key], ctx)
            normalized_predictions[key] = pred
            normalized_targets[key] = target
        return normalized_predictions, normalized_targets

    def denormalize(
        self,
        predictions: dict[str, torch.Tensor],
        targets: dict[str, torch.Tensor],
        ctx: NormalizationContext,
    ):
        """
        Denormalizes predictions and targets

        Args:
            predictions: Dictionary of predicted values to denormalize.
            targets: Dictionary of target values to denormalize.
            ctx: Normalization context. This should be created using
                ``create_normalization_context_from_batch``.

        Returns:
            Denormalized predictions and targets.
        """
        denormalized_predictions = {}
        denormalized_targets = {}
        for key in predictions.keys():
            pred = predictions[key]
            target = targets[key]
            if key in self.normalizers:
                normalizer = cast(ComposeNormalizers, self.normalizers[key])
                pred, target = normalizer.denormalize(pred, target, ctx)
            denormalized_predictions[key] = pred
            denormalized_targets[key] = target
        return denormalized_predictions, denormalized_targets
    
    def denormalize_predict(
        self,
        predictions: dict[str, torch.Tensor],
        ctx: NormalizationContext,
    ):
        """
        Denormalizes predictions

        Args:
            predictions: Dictionary of predicted values to denormalize.
            ctx: Normalization context. This should be created using
                ``create_normalization_context_from_batch``.

        Returns:
            Denormalized predictions.
        """
        denormalized_predictions = {}
        for key in predictions.keys():
            pred = predictions[key]
            if key in self.normalizers:
                normalizer = cast(ComposeNormalizers, self.normalizers[key])
                pred = normalizer.denormalize_predict(pred, ctx)
            denormalized_predictions[key] = pred
        return denormalized_predictions

    @override
    def forward(
        self,
        batch: TBatch,
        mode: str,
        ignore_gpu_batch_transform_error: bool | None = None,
    ) -> ModelOutput:
        if ignore_gpu_batch_transform_error is None:
            ignore_gpu_batch_transform_error = (
                self.hparams.ignore_gpu_batch_transform_error
            )

        with self.model_forward_context(batch, mode):
            # Generate graph/etc
            if ignore_gpu_batch_transform_error:
                try:
                    batch = self.gpu_batch_transform(batch)
                except Exception as e:
                    log.warning("Error in forward pass. Skipping batch.", exc_info=e)
                    raise _SkipBatchError() from e
            else:
                batch = self.gpu_batch_transform(batch)

            # Run the model
            if self.hparams.using_partition:
                model_output = self.model_forward_partition(
                    batch, mode=mode, using_partition=self.hparams.using_partition
                )
            else:
                model_output = self.model_forward(batch, mode=mode)

            model_output["predicted_properties"] = {
                prop_name: prop_value.contiguous()
                for prop_name, prop_value in model_output[
                    "predicted_properties"
                ].items()
            }

            return model_output

    def _compute_loss(
        self,
        predictions: dict[str, torch.Tensor],
        labels: dict[str, torch.Tensor],
        log: bool = True,
        log_prefix: str = "",
    ):
        losses: list[torch.Tensor] = []
        for prop in self.hparams.properties:
            # Get the target and prediction
            prediction = predictions[prop.name]
            label = labels[prop.name]

            # Compute the loss
            loss = compute_loss(prop.loss, prediction, label) * prop.loss_coefficient

            # Log the loss
            if log:
                self.log(f"{log_prefix}{prop.name}_loss", loss)
            losses.append(loss)

        # Sum the losses
        loss = cast(torch.Tensor, sum(losses))

        # Log the total loss & return
        if log:
            self.log(f"{log_prefix}total_loss", loss)
        return loss

    def _common_step(
        self,
        batch: TBatch,
        mode: str,
        metrics: FinetuneMetrics | None,
        log: bool = True,
    ):
        # Extract labels from the batch before predicting
        labels = self.batch_to_labels(batch)
        
        try:
            output: ModelOutput = self(batch, mode=mode)
        except _SkipBatchError:

            def _zero_output():
                return {
                    "predicted_properties": {},
                }

            def _zero_loss():
                # Return a zero loss tensor that is still attached to all
                #   parameters so that the optimizer can still update them.
                # This prevents DDP unused parameter errors.
                return cast(torch.Tensor, sum(p.sum() * 0.0 for p in self.parameters()))

            return _zero_output(), _zero_loss()

        predictions = output["predicted_properties"]

        if len(self.normalizers) > 0:
            # Create the normalization context required for normalization/referencing.
            # We only need to create the context once per batch.
            normalization_ctx = self.create_normalization_context_from_batch(batch)
            predictions, labels = self.normalize(predictions, labels, normalization_ctx)

        for key, value in labels.items():
            labels[key] = value.contiguous()

        # Compute loss
        loss = self._compute_loss(
            predictions,
            labels,
            log=log,
            log_prefix=f"{mode}/",
        )
        
        # NOTE: After computing the loss, we denormalize the predictions.
        if len(self.normalizers) > 0:
            predictions, labels = self.denormalize(predictions, labels, normalization_ctx) # type: ignore

        # Log metrics
        if log and (metrics is not None):
            denormalized_metrics = {
                f"{mode}/{metric_name}": metric
                for metric_name, metric in metrics(predictions, labels).items()
            }
            self.log_dict(
                denormalized_metrics,
                on_epoch=True,
                sync_dist=True,
            )

        return output, loss

    @override
    def training_step(self, batch: TBatch, batch_idx: int):
        _, loss = self._common_step(
            batch,
            "train",
            self.train_metrics,
        )
        self.log("lr", self.trainer.optimizers[0].param_groups[0]["lr"])
        return loss

    @override
    def validation_step(self, batch: TBatch, batch_idx: int):
        _ = self._common_step(batch, "val", self.val_metrics)

    @override
    def test_step(self, batch: TBatch, batch_idx: int):
        _ = self._common_step(batch, "test", self.test_metrics)

    @override
    def predict_step(self, batch: TBatch, batch_idx: int):
        output: ModelOutput = self(
            batch, mode="predict", ignore_gpu_batch_transform_error=False
        )
        predictions = output["predicted_properties"]
        normalization_ctx = self.create_normalization_context_from_batch(batch)
        if len(self.normalizers) > 0:
            predictions = self.denormalize_predict(predictions, normalization_ctx)
        ## split predictions into a list of dicts
        num_atoms = normalization_ctx.num_atoms
        pred_list = []
        for i in range(len(num_atoms)):
            pred_dict = {}
            for key, value in predictions.items():
                value = value.detach().cpu()
                if key == "energies_per_atom":
                    prop_type = "atom"
                else:
                    assert (
                        prop := next(
                            (p for p in self.hparams.properties if p.name == key), None
                        )
                    ) is not None, (
                        f"Property {key} not found in properties. "
                        "This should not happen, please report this."
                    )
                    prop_type = prop.property_type()
                match prop_type:
                    case "atom":
                        pred_dict[key] = value[torch.sum(num_atoms[:i]):torch.sum(num_atoms[:i])+num_atoms[i]]
                    case "system":
                        pred_dict[key] = value[i]
                    case _:
                        raise ValueError(f"Unknown property type: {prop_type}")
            pred_list.append(pred_dict)
                
        return pred_list

    def trainable_parameters(self) -> Iterable[tuple[str, nn.Parameter]]:
        return self.named_parameters()

    @override
    def configure_optimizers(self):
        optimizer = create_optimizer(
            self.hparams.optimizer, self.trainable_parameters()
        )
        return_config: OptimizerLRSchedulerConfig = {"optimizer": optimizer} # type: ignore

        if (lr_scheduler := self.hparams.lr_scheduler) is not None:
            scheduler_class = create_lr_scheduler(lr_scheduler, optimizer)
            if isinstance(lr_scheduler, ReduceOnPlateauConfig):
                return_config["lr_scheduler"] = {
                    "scheduler": scheduler_class,
                    "monitor": lr_scheduler.monitor,
                }
            else:
                return_config["lr_scheduler"] = scheduler_class
        return return_config

    def create_dataloader(
        self,
        dataset: Dataset[ase.Atoms],
        has_labels: bool,
        **kwargs: Unpack[DataLoaderKwargs],
    ):
        """
        Creates a wrapped DataLoader for the given dataset.

        This will wrap the dataset with the CPU data transform and the model's
        collate function.

        NOTE about `has_labels`: This is used to determine whether our data
        loading pipeline should expect labels in the dataset. This should
        be `True` for train/val/test datasets (as we compute loss and metrics
        on these datasets) and `False` for prediction datasets.

        Args:
            dataset: Dataset to wrap.
            has_labels: Whether the dataset contains labels. This should be
                `True` for train/val/test datasets and `False` for prediction datasets.
            **kwargs: Additional keyword arguments to pass to the DataLoader.
        """
        return create_dataloader(dataset, has_labels, lightning_module=self, **kwargs)

    def property_predictor(
        self, lightning_trainer_kwargs: dict[str, Any] | None = None
    ):
        """Return a wrapper for easy prediction without explicitly setting up a lightning trainer.

        This method provides a high-level interface for making predictions with the trained model.

        This can be used for various prediction tasks including but not limited to:
        - Interatomic potential energy and forces
        - Material property prediction
        - Structure-property relationships

        Parameters
        ----------
        lightning_trainer_kwargs : dict[str, Any] | None, optional
            Additional keyword arguments to pass to the PyTorch Lightning Trainer.
            If None, default trainer settings will be used.
        Returns
        -------
        MatterTunePropertyPredictor
            A wrapper class that provides simplified prediction functionality without requiring
            direct interaction with the Lightning Trainer.
        Examples
        --------
        >>> model = MyModel()
        >>> property_predictor = model.property_predictor()
        >>> atoms_1 = ase.Atoms("H2O", positions=[[0, 0, 0], [0, 0, 1], [0, 1, 0]], cell=[10, 10, 10], pbc=True)
        >>> atoms_2 = ase.Atoms("H2O", positions=[[0, 0, 0], [0, 0, 1], [0, 1, 0]], cell=[10, 10, 10], pbc=True)
        >>> atoms = [atoms_1, atoms_2]
        >>> predictions = property_predictor.predict(atoms, ["energy", "forces"])
        >>> print("Atoms 1 energy:", predictions[0]["energy"])
        >>> print("Atoms 1 forces:", predictions[0]["forces"])
        """

        from ..wrappers.property_predictor import MatterTunePropertyPredictor

        return MatterTunePropertyPredictor(
            self,
            lightning_trainer_kwargs=lightning_trainer_kwargs,
        )

    def ase_calculator(
        self, 
        # lightning_trainer_kwargs: dict[str, Any] | None = None,
        device: str = "cpu",
    ):
        from ..wrappers.ase_calculator import MatterTuneCalculator
<<<<<<< HEAD
        
        return MatterTuneCalculator(self, device=torch.device(device))
=======

        return MatterTuneCalculator(self, device=torch.device(device))
    
    def batch_to_device(
        self,
        batch: TBatch,
        device: torch.device | str,
    ):
        """
        Move a batch to the specified device.

        This method should be overridden if the batch contains
        non-tensor objects that need to be moved to the device.

        Args:
            batch: Batch to move.
            device: Device to move the batch to.

        Returns:
            Batch on the specified device.
        """
        return batch.to(device) # type: ignore
>>>>>>> 706fadb8
<|MERGE_RESOLUTION|>--- conflicted
+++ resolved
@@ -397,12 +397,6 @@
                 "Please ensure that some parts of the model are trainable."
             )
             
-<<<<<<< HEAD
-        self.diabled_heads = []
-        
-    def set_disabled_heads(self, disabled_heads: list[str]):
-        self.disabled_heads = disabled_heads
-=======
     def apply_reset_backbone(self):
         for name, param in self.backbone.named_parameters(): # type: ignore
             if param.dim() > 1:
@@ -410,7 +404,6 @@
                 nn.init.xavier_uniform_(param)
             else:
                 nn.init.zeros_(param)
->>>>>>> 706fadb8
 
     def create_metrics(self):
         self.train_metrics = FinetuneMetrics(self.hparams.properties)
@@ -799,30 +792,5 @@
         device: str = "cpu",
     ):
         from ..wrappers.ase_calculator import MatterTuneCalculator
-<<<<<<< HEAD
-        
-        return MatterTuneCalculator(self, device=torch.device(device))
-=======
-
-        return MatterTuneCalculator(self, device=torch.device(device))
-    
-    def batch_to_device(
-        self,
-        batch: TBatch,
-        device: torch.device | str,
-    ):
-        """
-        Move a batch to the specified device.
-
-        This method should be overridden if the batch contains
-        non-tensor objects that need to be moved to the device.
-
-        Args:
-            batch: Batch to move.
-            device: Device to move the batch to.
-
-        Returns:
-            Batch on the specified device.
-        """
-        return batch.to(device) # type: ignore
->>>>>>> 706fadb8
+        
+        return MatterTuneCalculator(self, device=torch.device(device))