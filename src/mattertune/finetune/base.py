from __future__ import annotations

import contextlib
import logging
from abc import ABC, abstractmethod
from collections.abc import Callable, Iterable, Mapping, Sequence
from typing import Any, Generic, Literal

import ase
import nshconfig as C
import torch
import torch.nn as nn
from lightning.pytorch import LightningModule
from lightning.pytorch.utilities.types import OptimizerLRSchedulerConfig
from torch.utils.data import Dataset
from typing_extensions import NotRequired, TypedDict, TypeVar, Unpack, cast, override

from ..normalization import ComposeNormalizers, NormalizationContext, NormalizerConfig
from .loader import DataLoaderKwargs, create_dataloader
from .loss import compute_loss
from .lr_scheduler import LRSchedulerConfig, ReduceOnPlateauConfig, create_lr_scheduler
from .metrics import FinetuneMetrics
from .optimizer import OptimizerConfig, create_optimizer
from .properties import PropertyConfig

log = logging.getLogger(__name__)


class FinetuneModuleBaseConfig(C.Config, ABC):
    
    reset_backbone: bool = False
    """Whether to reset the backbone of the model when creating the model."""
    
    freeze_backbone: bool = False
    """Whether to freeze the backbone during training."""
    
    reset_output_heads: bool = True
    """Whether to reset the output heads of the model when creating the model."""
    
    use_pretrained_normalizers: bool = False
    """Whether to use the pretrained normalizers."""

    properties: Sequence[PropertyConfig]
    """Properties to predict."""

    optimizer: OptimizerConfig
    """Optimizer."""

    lr_scheduler: LRSchedulerConfig | None = None
    """Learning Rate Scheduler"""

    ignore_gpu_batch_transform_error: bool = True
    """Whether to ignore data processing errors during training."""

    normalizers: Mapping[str, Sequence[NormalizerConfig]] = {}
    """Normalizers for the properties.

    Any property can be associated with multiple normalizers. This is useful
    for cases where we want to normalize the same property in different ways.
    For example, we may want to normalize the energy by subtracting
    the atomic reference energies, as well as by mean and standard deviation
    normalization.

    The normalizers are applied in the order they are defined in the list.
    """

    @classmethod
    @abstractmethod
    def ensure_dependencies(cls):
        """
        Ensure that all dependencies are installed.

        This method should raise an exception if any dependencies are missing,
        with a message indicating which dependencies are missing and
        how to install them.
        """
        ...

    @abstractmethod
    def create_model(self) -> FinetuneModuleBase:
        """
        Creates an instance of the finetune module for this configuration.
        """

    @override
    def __post_init__(self):
        # VALIDATION: Any key for `normalizers` or `referencers` should be a property name.
        for key in self.normalizers.keys():
            property_names = [prop.name for prop in self.properties]
            if key not in property_names:
                raise ValueError(
                    f"Key '{key}' in 'normalizers' is not a valid property name."
                )
        # if set custom normalizers, then use them, set use_pretrained_normalizers to False
        if len(self.normalizers) > 0:
            self.use_pretrained_normalizers = False
        # else if use pretrained normalizers, then reset_output_heads should be True
        if self.use_pretrained_normalizers and self.reset_output_heads:
            log.warning("use_pretrained_normalizers is True, reset_output_heads should be False")
            log.warning("find reset_output_heads is True, set use_pretrained_normalizers to False")
            self.use_pretrained_normalizers = False


class _SkipBatchError(Exception):
    """
    Exception to skip a batch in the forward pass. This is not a real error and
    should not be logged.

    Instead, this is basically a control flow mechanism to skip a batch
    if an error occurs during the forward pass. This is useful for
    handling edge cases where a batch may be invalid or cause an error
    during the forward pass. In this case, we can throw this exception
    anywhere in the forward pas and then catch it in the `_common_step`
    method. If this exception is caught, we can just skip the batch
    instead of logging an error.

    This is primarily used to skip graph generation errors in messy data. E.g.,
    if our dataset contains materials with so little atoms that we cannot
    generate a graph, we can just skip these materials instead of
    completely failing the training run.
    """

    pass


class ModelOutput(TypedDict):
    predicted_properties: dict[str, torch.Tensor]
    """Predicted properties. This dictionary should be exactly
    in the same shape/format  as the output of `batch_to_labels`."""

TData = TypeVar("TData")
TBatch = TypeVar("TBatch")
TFinetuneModuleConfig = TypeVar(
    "TFinetuneModuleConfig",
    bound=FinetuneModuleBaseConfig,
    covariant=True,
)
R = TypeVar("R", infer_variance=True)


class FinetuneModuleBase(
    LightningModule,
    ABC,
    Generic[TData, TBatch, TFinetuneModuleConfig],
):
    """
    Finetune module base class. Inherits ``lightning.pytorch.LightningModule``.
    """

    @classmethod
    @abstractmethod
    def hparams_cls(cls) -> type[TFinetuneModuleConfig]:
        """Return the hyperparameters config class for this module."""
        ...

    # region ABC methods for output heads and model forward pass
    @abstractmethod
    def create_model(self):
        """
        Initialize both the pre-trained backbone and the output heads for the properties to predict.

        You should also construct any other ``nn.Module`` instances
        necessary for the forward pass here.
        """
        ...

    @abstractmethod
    def model_forward_context(
        self, data: TBatch, mode: str
    ) -> contextlib.AbstractContextManager:
        """
        Context manager for the model forward pass.

        This is used for any setup that needs to be done before the forward pass,
        e.g., setting pos.requires_grad_() for gradient-based force prediction.
        """
        ...

    @abstractmethod
    def requires_disabled_inference_mode(self) -> bool:
        """
        Whether the model requires inference mode to be disabled.
        """
        ...

    @abstractmethod
    def model_forward(
        self,
        batch: TBatch,
        mode: str,
    ) -> ModelOutput:
        """
        Forward pass of the model.

        Args:
            batch: Input batch.

        Returns:
            Prediction of the model.
        """
        ...

    @abstractmethod
    def apply_callable_to_backbone(self, fn: Callable[[nn.Module], R]) -> R:
        """
        Apply a callable to the backbone model and return the result.

        This is useful for applying functions to the backbone model that are not
        part of the standard forward pass. For example, this can be used to
        update structure or weights of the backbone model, e.g., for LoRA.

        Args:
            fn: Callable to apply to the backbone model.

        Returns:
            Result of the callable.
        """
        ...

    @abstractmethod
    def pretrained_backbone_parameters(self) -> Iterable[nn.Parameter]:
        """
        Return the parameters of the backbone model.
        """
        ...

    @abstractmethod
    def output_head_parameters(self) -> Iterable[nn.Parameter]:
        """
        Return the parameters of the output heads.
        """
        ...

    # endregion

    # region ABC methods for data processing
    @abstractmethod
    def cpu_data_transform(self, data: TData) -> TData:
        """
        Transform data (on the CPU) before being batched and sent to the GPU.
        """
        ...

    @abstractmethod
    def collate_fn(self, data_list: list[TData]) -> TBatch:
        """
        Collate function for the DataLoader
        """
        ...

    @abstractmethod
    def gpu_batch_transform(self, batch: TBatch) -> TBatch:
        """
        Transform batch (on the GPU) before being fed to the model.

        This will mainly be used to compute the (radius or knn) graph from
        the atomic positions.
        """
        ...

    @abstractmethod
    def batch_to_labels(self, batch: TBatch) -> dict[str, torch.Tensor]:
        """
        Extract ground truth values from a batch. The output of this function
        should be a dictionary with keys corresponding to the target names
        and values corresponding to the ground truth values. The values should
        be torch tensors that match, in shape, the output of the corresponding
        output head.
        """
        ...

    @abstractmethod
    def atoms_to_data(self, atoms: ase.Atoms, has_labels: bool) -> TData:
        """
        Convert an ASE atoms object to a data object. This is used to convert
        the input data to the format expected by the model.

        Args:
            atoms: ASE atoms object.
            has_labels: Whether the atoms object contains labels.
        """
        ...

    @abstractmethod
    def create_normalization_context_from_batch(
        self, batch: TBatch
    ) -> NormalizationContext:
        """
        Create a normalization context from a batch. This is used to normalize
        and denormalize the properties.

        The normalization context contains all the information required to
        normalize and denormalize the properties. Currently, this only
        includes the compositions of the materials in the batch.
        The compositions should be provided as an integer tensor of shape
        (batch_size, num_elements), where each row (i.e., `compositions[i]`)
        corresponds to the composition vector of the `i`-th material in the batch.

        The composition vector is a vector that maps each element to the number of
        atoms of that element in the material. For example, `compositions[:, 1]`
        corresponds to the number of Hydrogen atoms in each material in the batch,
        `compositions[:, 2]` corresponds to the number of Helium atoms, and so on.

        Args:
            batch: Input batch.

        Returns:
            Normalization context.
        """
        ...

    # endregion

    hparams: TFinetuneModuleConfig  # pyright: ignore[reportIncompatibleMethodOverride]
    hparams_initial: TFinetuneModuleConfig  # pyright: ignore[reportIncompatibleMethodOverride]

    def __init__(self, hparams: TFinetuneModuleConfig | Mapping[str, Any]):
        hparams_cls = self.hparams_cls()
        if not isinstance(hparams, hparams_cls):
            hparams = hparams_cls.model_validate(hparams)

        super().__init__()

        # Save the hyperparameters
        self.save_hyperparameters(hparams)

        # Create the backbone model and output heads
        self.create_model()
        if self.hparams.reset_backbone:
            self.apply_reset_backbone()

        # Create metrics
        self.create_metrics()

        # Create normalization modules
        self.create_normalizers()

        # Ensure that some parameters require gradients
        if not any(p.requires_grad for p in self.parameters()):
            raise ValueError(
                "No parameters require gradients. "
                "Please ensure that some parts of the model are trainable."
            )
            
    def apply_reset_backbone(self):
<<<<<<< HEAD
        for name, param in self.backbone.named_parameters(): # type: ignore
=======
        for name, param in self.backbone.named_parameters():
>>>>>>> b26887b6
            if param.dim() > 1:
                print(f"Resetting {name}")
                nn.init.xavier_uniform_(param)
            else:
                nn.init.zeros_(param)

    def create_metrics(self):
        self.train_metrics = FinetuneMetrics(self.hparams.properties)
        self.val_metrics = FinetuneMetrics(self.hparams.properties)
        self.test_metrics = FinetuneMetrics(self.hparams.properties)

    def create_normalizers(self):
        self.normalizers = nn.ModuleDict(
            {
                prop.name: ComposeNormalizers(
                    [
                        normalizer.create_normalizer_module()
                        for normalizer in normalizers
                    ]
                )
                for prop in self.hparams.properties
                if (normalizers := self.hparams.normalizers.get(prop.name))
            }
        )

    def normalize(
        self,
        predictions: dict[str, torch.Tensor],
        targets: dict[str, torch.Tensor],
        ctx: NormalizationContext,
    ):
        """
        Normalizes predictions and targets

        Args:
            predictions: Dictionary of predicted values to normalize. 
            targets: Dictionary of target values to normalize. 
            ctx: Normalization context. This should be created using
                ``create_normalization_context_from_batch``.

        Returns:
            Normalized predictions and targets.
        """
        normalized_predictions = {}
        normalized_targets = {}
        for key in predictions.keys():
            pred = predictions[key]
            target = None if targets is None else targets[key]
            if key in self.normalizers:
                normalizer = cast(ComposeNormalizers, self.normalizers[key])
                pred, target = normalizer.normalize(predictions[key], targets[key], ctx)
            normalized_predictions[key] = pred
            normalized_targets[key] = target
        return normalized_predictions, normalized_targets

    def denormalize(
        self,
        predictions: dict[str, torch.Tensor],
        targets: dict[str, torch.Tensor],
        ctx: NormalizationContext,
    ):
        """
        Denormalizes predictions and targets

        Args:
            predictions: Dictionary of predicted values to denormalize.
            targets: Dictionary of target values to denormalize.
            ctx: Normalization context. This should be created using
                ``create_normalization_context_from_batch``.

        Returns:
            Denormalized predictions and targets.
        """
        denormalized_predictions = {}
        denormalized_targets = {}
        for key in predictions.keys():
            pred = predictions[key]
            target = targets[key]
            if key in self.normalizers:
                normalizer = cast(ComposeNormalizers, self.normalizers[key])
                pred, target = normalizer.denormalize(pred, target, ctx)
            denormalized_predictions[key] = pred
            denormalized_targets[key] = target
        return denormalized_predictions, denormalized_targets
    
    def denormalize_predict(
        self,
        predictions: dict[str, torch.Tensor],
        ctx: NormalizationContext,
    ):
        """
        Denormalizes predictions

        Args:
            predictions: Dictionary of predicted values to denormalize.
            ctx: Normalization context. This should be created using
                ``create_normalization_context_from_batch``.

        Returns:
            Denormalized predictions.
        """
        denormalized_predictions = {}
        for key in predictions.keys():
            pred = predictions[key]
            if key in self.normalizers:
                normalizer = cast(ComposeNormalizers, self.normalizers[key])
                pred = normalizer.denormalize_predict(pred, ctx)
            denormalized_predictions[key] = pred
        return denormalized_predictions


    @override
    def forward(
        self,
        batch: TBatch,
        mode: str,
        ignore_gpu_batch_transform_error: bool | None = None,
    ) -> ModelOutput:
        if ignore_gpu_batch_transform_error is None:
            ignore_gpu_batch_transform_error = (
                self.hparams.ignore_gpu_batch_transform_error
            )

        with self.model_forward_context(batch, mode):
            # Generate graph/etc
            if ignore_gpu_batch_transform_error:
                try:
                    batch = self.gpu_batch_transform(batch)
                except Exception as e:
                    log.warning("Error in forward pass. Skipping batch.", exc_info=e)
                    raise _SkipBatchError() from e
            else:
                batch = self.gpu_batch_transform(batch)

            # Run the model
            model_output = self.model_forward(
                batch, mode=mode
            )

            model_output["predicted_properties"] = {
                prop_name: prop_value.contiguous()
                for prop_name, prop_value in model_output[
                    "predicted_properties"
                ].items()
            }

            return model_output

    def _compute_loss(
        self,
        predictions: dict[str, torch.Tensor],
        labels: dict[str, torch.Tensor],
        log: bool = True,
        log_prefix: str = "",
    ):
        losses: list[torch.Tensor] = []
        for prop in self.hparams.properties:
            # Get the target and prediction
            prediction = predictions[prop.name]
            label = labels[prop.name]

            # Compute the loss
            loss = compute_loss(prop.loss, prediction, label) * prop.loss_coefficient

            # Log the loss
            if log:
                self.log(f"{log_prefix}{prop.name}_loss", loss)
            losses.append(loss)

        # Sum the losses
        loss = cast(torch.Tensor, sum(losses))

        # Log the total loss & return
        if log:
            self.log(f"{log_prefix}total_loss", loss)
        return loss

    def _common_step(
        self,
        batch: TBatch,
        mode: str,
        metrics: FinetuneMetrics | None,
        log: bool = True,
    ):
        try:
            output: ModelOutput = self(batch, mode=mode)
        except _SkipBatchError:

            def _zero_output():
                return {
                    "predicted_properties": {},
                }

            def _zero_loss():
                # Return a zero loss tensor that is still attached to all
                #   parameters so that the optimizer can still update them.
                # This prevents DDP unused parameter errors.
                return cast(torch.Tensor, sum(p.sum() * 0.0 for p in self.parameters()))

            return _zero_output(), _zero_loss()

        # Extract labels from the batch
        labels = self.batch_to_labels(batch)
        predictions = output["predicted_properties"]

        if len(self.normalizers) > 0:
            # Create the normalization context required for normalization/referencing.
            # We only need to create the context once per batch.
            normalization_ctx = self.create_normalization_context_from_batch(batch)
            predictions, labels = self.normalize(predictions, labels, normalization_ctx)

        for key, value in labels.items():
            labels[key] = value.contiguous()

        # Compute loss
        loss = self._compute_loss(
            predictions,
            labels,
            log=log,
            log_prefix=f"{mode}/",
        )

        if len(self.normalizers) > 0:
            predictions, labels = self.denormalize(predictions, labels, normalization_ctx) # type: ignore

        # Log metrics
        if log and (metrics is not None):
            denormalized_metrics = {
                f"{mode}/{metric_name}": metric
                for metric_name, metric in metrics(predictions, labels).items()
            }
            self.log_dict(
                denormalized_metrics,
                on_epoch=True,
                sync_dist=True,
            )
        return output, loss

    @override
    def training_step(self, batch: TBatch, batch_idx: int):
        _, loss = self._common_step(
            batch,
            "train",
            self.train_metrics,
        )
        self.log("lr", self.trainer.optimizers[0].param_groups[0]["lr"])
        return loss

    @override
    def validation_step(self, batch: TBatch, batch_idx: int):
        _ = self._common_step(batch, "val", self.val_metrics)

    @override
    def test_step(self, batch: TBatch, batch_idx: int):
        _ = self._common_step(batch, "test", self.test_metrics)

    @override
    def predict_step(self, batch: TBatch, batch_idx: int) -> list[dict[str, torch.Tensor]]:
        output: ModelOutput = self(
            batch, mode="predict", ignore_gpu_batch_transform_error=False
        )
        predictions = output["predicted_properties"]
        normalization_ctx = self.create_normalization_context_from_batch(batch)
        if len(self.normalizers) > 0:
            predictions = self.denormalize_predict(predictions, normalization_ctx)
        num_atoms = normalization_ctx.num_atoms
        pred_list = []
        for i in range(len(num_atoms)):
            pred_dict = {}
            for key, value in predictions.items():
                value = value.detach().cpu()
                if key == "energies_per_atom":
                    prop_type = "atom"
                else:
                    assert (
                        prop := next(
                            (p for p in self.hparams.properties if p.name == key), None
                        )
                    ) is not None, (
                        f"Property {key} not found in properties. "
                        "This should not happen, please report this."
                    )
                    prop_type = prop.property_type()
                match prop_type:
                    case "atom":
                        pred_dict[key] = value[torch.sum(num_atoms[:i]):torch.sum(num_atoms[:i])+num_atoms[i]]
                    case "system":
                        pred_dict[key] = value[i]
                    case _:
                        raise ValueError(f"Unknown property type: {prop_type}")
            pred_list.append(pred_dict)
        return pred_list

    def trainable_parameters(self) -> Iterable[tuple[str, nn.Parameter]]:
        return self.named_parameters()

    @override
    def configure_optimizers(self):
        optimizer = create_optimizer(
            self.hparams.optimizer, self.trainable_parameters()
        )
        return_config: OptimizerLRSchedulerConfig = {"optimizer": optimizer} # type: ignore

        if (lr_scheduler := self.hparams.lr_scheduler) is not None:
            scheduler_class = create_lr_scheduler(lr_scheduler, optimizer)
            if isinstance(lr_scheduler, ReduceOnPlateauConfig):
                return_config["lr_scheduler"] = {
                    "scheduler": scheduler_class,
                    "monitor": lr_scheduler.monitor,
                }
            else:
                return_config["lr_scheduler"] = scheduler_class
        return return_config

    def create_dataloader(
        self,
        dataset: Dataset[ase.Atoms],
        has_labels: bool,
        **kwargs: Unpack[DataLoaderKwargs],
    ):
        """
        Creates a wrapped DataLoader for the given dataset.

        This will wrap the dataset with the CPU data transform and the model's
        collate function.

        NOTE about `has_labels`: This is used to determine whether our data
        loading pipeline should expect labels in the dataset. This should
        be `True` for train/val/test datasets (as we compute loss and metrics
        on these datasets) and `False` for prediction datasets.

        Args:
            dataset: Dataset to wrap.
            has_labels: Whether the dataset contains labels. This should be
                `True` for train/val/test datasets and `False` for prediction datasets.
            **kwargs: Additional keyword arguments to pass to the DataLoader.
        """
        return create_dataloader(dataset, has_labels, lightning_module=self, **kwargs)

    def property_predictor(
        self, lightning_trainer_kwargs: dict[str, Any] | None = None
    ):
        """Return a wrapper for easy prediction without explicitly setting up a lightning trainer.

        This method provides a high-level interface for making predictions with the trained model.

        This can be used for various prediction tasks including but not limited to:
        - Interatomic potential energy and forces
        - Material property prediction
        - Structure-property relationships

        Parameters
        ----------
        lightning_trainer_kwargs : dict[str, Any] | None, optional
            Additional keyword arguments to pass to the PyTorch Lightning Trainer.
            If None, default trainer settings will be used.
        Returns
        -------
        MatterTunePropertyPredictor
            A wrapper class that provides simplified prediction functionality without requiring
            direct interaction with the Lightning Trainer.
        Examples
        --------
        >>> model = MyModel()
        >>> property_predictor = model.property_predictor()
        >>> atoms_1 = ase.Atoms("H2O", positions=[[0, 0, 0], [0, 0, 1], [0, 1, 0]], cell=[10, 10, 10], pbc=True)
        >>> atoms_2 = ase.Atoms("H2O", positions=[[0, 0, 0], [0, 0, 1], [0, 1, 0]], cell=[10, 10, 10], pbc=True)
        >>> atoms = [atoms_1, atoms_2]
        >>> predictions = property_predictor.predict(atoms, ["energy", "forces"])
        >>> print("Atoms 1 energy:", predictions[0]["energy"])
        >>> print("Atoms 1 forces:", predictions[0]["forces"])
        """

        from ..wrappers.property_predictor import MatterTunePropertyPredictor

        return MatterTunePropertyPredictor(
            self,
            lightning_trainer_kwargs=lightning_trainer_kwargs,
        )

    def ase_calculator(
        self, 
        device: str = "cuda:0" if torch.cuda.is_available() else "cpu",
    ):
        """Returns an ASE calculator wrapper for the interatomic potential.

        This method creates an ASE (Atomic Simulation Environment) calculator that can be used
        to compute energies and forces using the trained interatomic potential model.

        The calculator integrates with ASE's standard interfaces for molecular dynamics
        and structure optimization.

        Parameters
        ----------
        device : str, optional

        Returns
        -------
        MatterTuneCalculator
            An ASE calculator wrapper around the trained potential that can be used
            for energy and force calculations via ASE's interfaces.

        Examples
        --------
        >>> model = MyModel()
        >>> calc = model.ase_calculator()
        >>> atoms = ase.Atoms("H2O", positions=[[0, 0, 0], [0, 0, 1], [0, 1, 0]], cell=[10, 10, 10], pbc=True)
        >>> atoms.calc = calc
        >>> energy = atoms.get_potential_energy()
        >>> forces = atoms.get_forces()
        """
        
        from ..wrappers.ase_calculator import MatterTuneCalculator

        return MatterTuneCalculator(self, device=torch.device(device))<|MERGE_RESOLUTION|>--- conflicted
+++ resolved
@@ -343,11 +343,7 @@
             )
             
     def apply_reset_backbone(self):
-<<<<<<< HEAD
-        for name, param in self.backbone.named_parameters(): # type: ignore
-=======
         for name, param in self.backbone.named_parameters():
->>>>>>> b26887b6
             if param.dim() > 1:
                 print(f"Resetting {name}")
                 nn.init.xavier_uniform_(param)
