--- conflicted
+++ resolved
@@ -1,24 +1,7 @@
 __codegen__ = True
 
 from mattertune.finetune.base import FinetuneModuleBaseConfig as FinetuneModuleBaseConfig
-<<<<<<< HEAD
+from mattertune.finetune.base import ReduceOnPlateauConfig as ReduceOnPlateauConfig
 
 from mattertune.finetune.base import FinetuneModuleBaseConfig as FinetuneModuleBaseConfig
-=======
-
-from mattertune.finetune.base import FinetuneModuleBaseConfig as FinetuneModuleBaseConfig
-from mattertune.finetune.base import LRSchedulerConfig as LRSchedulerConfig
-from mattertune.finetune.base import NormalizerConfig as NormalizerConfig
-from mattertune.finetune.base import OptimizerConfig as OptimizerConfig
-from mattertune.finetune.base import PropertyConfig as PropertyConfig
-
-
-
-__all__ = [
-    "FinetuneModuleBaseConfig",
-    "LRSchedulerConfig",
-    "NormalizerConfig",
-    "OptimizerConfig",
-    "PropertyConfig",
-]
->>>>>>> e29bddd2
+from mattertune.finetune.base import ReduceOnPlateauConfig as ReduceOnPlateauConfig
