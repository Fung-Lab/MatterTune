--- conflicted
+++ resolved
@@ -1,27 +1,9 @@
 from __future__ import annotations
 
-<<<<<<< HEAD
+__codegen__ = True
+
 from mattertune.finetune.base import FinetuneModuleBaseConfig as FinetuneModuleBaseConfig
 from mattertune.finetune.base import ReduceOnPlateauConfig as ReduceOnPlateauConfig
 
 from mattertune.finetune.base import FinetuneModuleBaseConfig as FinetuneModuleBaseConfig
 from mattertune.finetune.base import ReduceOnPlateauConfig as ReduceOnPlateauConfig
-=======
-__codegen__ = True
-
-from mattertune.finetune.base import (
-    FinetuneModuleBaseConfig as FinetuneModuleBaseConfig,
-)
-from mattertune.finetune.base import LRSchedulerConfig as LRSchedulerConfig
-from mattertune.finetune.base import NormalizerConfig as NormalizerConfig
-from mattertune.finetune.base import OptimizerConfig as OptimizerConfig
-from mattertune.finetune.base import PropertyConfig as PropertyConfig
-
-__all__ = [
-    "FinetuneModuleBaseConfig",
-    "LRSchedulerConfig",
-    "NormalizerConfig",
-    "OptimizerConfig",
-    "PropertyConfig",
-]
->>>>>>> 5901a4a2
