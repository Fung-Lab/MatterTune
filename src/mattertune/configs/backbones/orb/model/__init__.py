from __future__ import annotations

__codegen__ = True

from mattertune.backbones.orb.model import (
    FinetuneModuleBaseConfig as FinetuneModuleBaseConfig,
)
from mattertune.backbones.orb.model import ORBBackboneConfig as ORBBackboneConfig
from mattertune.backbones.orb.model import ORBSystemConfig as ORBSystemConfig
<<<<<<< HEAD
=======
from mattertune.backbones.orb.model import backbone_registry as backbone_registry

__all__ = [
    "FinetuneModuleBaseConfig",
    "ORBBackboneConfig",
    "ORBSystemConfig",
    "backbone_registry",
]
>>>>>>> da92eda6
<|MERGE_RESOLUTION|>--- conflicted
+++ resolved
@@ -7,14 +7,3 @@
 )
 from mattertune.backbones.orb.model import ORBBackboneConfig as ORBBackboneConfig
 from mattertune.backbones.orb.model import ORBSystemConfig as ORBSystemConfig
-<<<<<<< HEAD
-=======
-from mattertune.backbones.orb.model import backbone_registry as backbone_registry
-
-__all__ = [
-    "FinetuneModuleBaseConfig",
-    "ORBBackboneConfig",
-    "ORBSystemConfig",
-    "backbone_registry",
-]
->>>>>>> da92eda6
