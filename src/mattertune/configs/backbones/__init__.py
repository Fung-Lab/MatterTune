from __future__ import annotations

__codegen__ = True

from mattertune.backbones import FinetuneModuleBaseConfig as FinetuneModuleBaseConfig
from mattertune.backbones import JMPBackboneConfig as JMPBackboneConfig
from mattertune.backbones import M3GNetBackboneConfig as M3GNetBackboneConfig
from mattertune.backbones import ModelConfig as ModelConfig
from mattertune.backbones.jmp.model import CutoffsConfig as CutoffsConfig
from mattertune.backbones.jmp.model import (
    JMPGraphComputerConfig as JMPGraphComputerConfig,
)
from mattertune.backbones.jmp.model import MaxNeighborsConfig as MaxNeighborsConfig
<<<<<<< HEAD
from mattertune.backbones.m3gnet import (
    M3GNetGraphComputerConfig as M3GNetGraphComputerConfig,
)
=======
from mattertune.backbones.m3gnet import GraphComputerConfig as GraphComputerConfig
from mattertune.backbones.orb import ORBBackboneConfig as ORBBackboneConfig
from mattertune.backbones.orb.model import ORBSystemConfig as ORBSystemConfig
>>>>>>> 8fae73ae

from . import jmp as jmp
from . import m3gnet as m3gnet
from . import orb as orb<|MERGE_RESOLUTION|>--- conflicted
+++ resolved
@@ -11,15 +11,11 @@
     JMPGraphComputerConfig as JMPGraphComputerConfig,
 )
 from mattertune.backbones.jmp.model import MaxNeighborsConfig as MaxNeighborsConfig
-<<<<<<< HEAD
 from mattertune.backbones.m3gnet import (
     M3GNetGraphComputerConfig as M3GNetGraphComputerConfig,
 )
-=======
-from mattertune.backbones.m3gnet import GraphComputerConfig as GraphComputerConfig
 from mattertune.backbones.orb import ORBBackboneConfig as ORBBackboneConfig
 from mattertune.backbones.orb.model import ORBSystemConfig as ORBSystemConfig
->>>>>>> 8fae73ae
 
 from . import jmp as jmp
 from . import m3gnet as m3gnet
