from __future__ import annotations

__codegen__ = True

from mattertune.data.datamodule import (
    AutoSplitDataModuleConfig as AutoSplitDataModuleConfig,
)
from mattertune.data.datamodule import DataModuleBaseConfig as DataModuleBaseConfig
<<<<<<< HEAD
from mattertune.data.datamodule import ManualSplitDataModuleConfig as ManualSplitDataModuleConfig
=======
from mattertune.data.datamodule import DataModuleConfig as DataModuleConfig
from mattertune.data.datamodule import DatasetConfig as DatasetConfig
from mattertune.data.datamodule import (
    ManualSplitDataModuleConfig as ManualSplitDataModuleConfig,
)
from mattertune.data.datamodule import data_registry as data_registry

__all__ = [
    "AutoSplitDataModuleConfig",
    "DataModuleBaseConfig",
    "DataModuleConfig",
    "DatasetConfig",
    "ManualSplitDataModuleConfig",
    "data_registry",
]
>>>>>>> 9bb18a71
<|MERGE_RESOLUTION|>--- conflicted
+++ resolved
@@ -6,22 +6,4 @@
     AutoSplitDataModuleConfig as AutoSplitDataModuleConfig,
 )
 from mattertune.data.datamodule import DataModuleBaseConfig as DataModuleBaseConfig
-<<<<<<< HEAD
 from mattertune.data.datamodule import ManualSplitDataModuleConfig as ManualSplitDataModuleConfig
-=======
-from mattertune.data.datamodule import DataModuleConfig as DataModuleConfig
-from mattertune.data.datamodule import DatasetConfig as DatasetConfig
-from mattertune.data.datamodule import (
-    ManualSplitDataModuleConfig as ManualSplitDataModuleConfig,
-)
-from mattertune.data.datamodule import data_registry as data_registry
-
-__all__ = [
-    "AutoSplitDataModuleConfig",
-    "DataModuleBaseConfig",
-    "DataModuleConfig",
-    "DatasetConfig",
-    "ManualSplitDataModuleConfig",
-    "data_registry",
-]
->>>>>>> 9bb18a71
