from __future__ import annotations

__codegen__ = True

from mattertune.data.mp import DatasetConfigBase as DatasetConfigBase
<<<<<<< HEAD
from mattertune.data.mp import MPDatasetConfig as MPDatasetConfig
from mattertune.data.mptraj import MPTrajDatasetConfig as MPTrajDatasetConfig

from . import raj as raj
=======
from mattertune.data.mp import MPDatasetConfig as MPDatasetConfig
>>>>>>> 1760a6b9
<|MERGE_RESOLUTION|>--- conflicted
+++ resolved
@@ -3,11 +3,4 @@
 __codegen__ = True
 
 from mattertune.data.mp import DatasetConfigBase as DatasetConfigBase
-<<<<<<< HEAD
-from mattertune.data.mp import MPDatasetConfig as MPDatasetConfig
-from mattertune.data.mptraj import MPTrajDatasetConfig as MPTrajDatasetConfig
-
-from . import raj as raj
-=======
-from mattertune.data.mp import MPDatasetConfig as MPDatasetConfig
->>>>>>> 1760a6b9
+from mattertune.data.mp import MPDatasetConfig as MPDatasetConfig