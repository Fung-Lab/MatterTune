from __future__ import annotations

__codegen__ = True

from mattertune.data.mp import DatasetConfigBase as DatasetConfigBase
from mattertune.data.mp import MPDatasetConfig as MPDatasetConfig
<<<<<<< HEAD
=======
from mattertune.data.mp import data_registry as data_registry

__all__ = [
    "DatasetConfigBase",
    "MPDatasetConfig",
    "data_registry",
]
>>>>>>> da92eda6
<|MERGE_RESOLUTION|>--- conflicted
+++ resolved
@@ -4,13 +4,6 @@
 
 from mattertune.data.mp import DatasetConfigBase as DatasetConfigBase
 from mattertune.data.mp import MPDatasetConfig as MPDatasetConfig
-<<<<<<< HEAD
-=======
-from mattertune.data.mp import data_registry as data_registry
 
-__all__ = [
-    "DatasetConfigBase",
-    "MPDatasetConfig",
-    "data_registry",
-]
->>>>>>> da92eda6
+from mattertune.data.mp import DatasetConfigBase as DatasetConfigBase
+from mattertune.data.mp import MPDatasetConfig as MPDatasetConfig
