from __future__ import annotations

__codegen__ = True

from mattertune.data.db import DatasetConfigBase as DatasetConfigBase
from mattertune.data.db import DBDatasetConfig as DBDatasetConfig
<<<<<<< HEAD
from mattertune.data.db import DatasetConfigBase as DatasetConfigBase
=======
from mattertune.data.db import data_registry as data_registry

__all__ = [
    "DBDatasetConfig",
    "DatasetConfigBase",
    "data_registry",
]
>>>>>>> 5901a4a2
<|MERGE_RESOLUTION|>--- conflicted
+++ resolved
@@ -4,14 +4,4 @@
 
 from mattertune.data.db import DatasetConfigBase as DatasetConfigBase
 from mattertune.data.db import DBDatasetConfig as DBDatasetConfig
-<<<<<<< HEAD
 from mattertune.data.db import DatasetConfigBase as DatasetConfigBase
-=======
-from mattertune.data.db import data_registry as data_registry
-
-__all__ = [
-    "DBDatasetConfig",
-    "DatasetConfigBase",
-    "data_registry",
-]
->>>>>>> 5901a4a2
