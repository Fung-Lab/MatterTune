--- conflicted
+++ resolved
@@ -4,13 +4,6 @@
 
 from mattertune.data.xyz import DatasetConfigBase as DatasetConfigBase
 from mattertune.data.xyz import XYZDatasetConfig as XYZDatasetConfig
-<<<<<<< HEAD
-=======
-from mattertune.data.xyz import data_registry as data_registry
 
-__all__ = [
-    "DatasetConfigBase",
-    "XYZDatasetConfig",
-    "data_registry",
-]
->>>>>>> 9bb18a71
+from mattertune.data.xyz import DatasetConfigBase as DatasetConfigBase
+from mattertune.data.xyz import XYZDatasetConfig as XYZDatasetConfig
