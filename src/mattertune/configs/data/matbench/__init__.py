from __future__ import annotations

__codegen__ = True

from mattertune.data.matbench import DatasetConfigBase as DatasetConfigBase
from mattertune.data.matbench import MatbenchDatasetConfig as MatbenchDatasetConfig
<<<<<<< HEAD
=======
from mattertune.data.matbench import data_registry as data_registry

__all__ = [
    "DatasetConfigBase",
    "MatbenchDatasetConfig",
    "data_registry",
]
>>>>>>> 9bb18a71
<|MERGE_RESOLUTION|>--- conflicted
+++ resolved
@@ -4,13 +4,6 @@
 
 from mattertune.data.matbench import DatasetConfigBase as DatasetConfigBase
 from mattertune.data.matbench import MatbenchDatasetConfig as MatbenchDatasetConfig
-<<<<<<< HEAD
-=======
-from mattertune.data.matbench import data_registry as data_registry
 
-__all__ = [
-    "DatasetConfigBase",
-    "MatbenchDatasetConfig",
-    "data_registry",
-]
->>>>>>> 9bb18a71
+from mattertune.data.matbench import DatasetConfigBase as DatasetConfigBase
+from mattertune.data.matbench import MatbenchDatasetConfig as MatbenchDatasetConfig
