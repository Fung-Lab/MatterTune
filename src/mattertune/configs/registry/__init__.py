from __future__ import annotations

__codegen__ = True

from mattertune.registry import FinetuneModuleBaseConfig as FinetuneModuleBaseConfig
<<<<<<< HEAD
=======
from mattertune.registry import backbone_registry as backbone_registry
from mattertune.registry import data_registry as data_registry

__all__ = [
    "FinetuneModuleBaseConfig",
    "backbone_registry",
    "data_registry",
]
>>>>>>> 5901a4a2
<|MERGE_RESOLUTION|>--- conflicted
+++ resolved
@@ -2,15 +2,4 @@
 
 __codegen__ = True
 
-from mattertune.registry import FinetuneModuleBaseConfig as FinetuneModuleBaseConfig
-<<<<<<< HEAD
-=======
-from mattertune.registry import backbone_registry as backbone_registry
-from mattertune.registry import data_registry as data_registry
-
-__all__ = [
-    "FinetuneModuleBaseConfig",
-    "backbone_registry",
-    "data_registry",
-]
->>>>>>> 5901a4a2
+from mattertune.registry import FinetuneModuleBaseConfig as FinetuneModuleBaseConfig