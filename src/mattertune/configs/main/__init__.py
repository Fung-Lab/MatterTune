--- conflicted
+++ resolved
@@ -1,37 +1,9 @@
 from __future__ import annotations
 
-<<<<<<< HEAD
+__codegen__ = True
+
 from mattertune.main import CSVLoggerConfig as CSVLoggerConfig
-from mattertune.main import EMAConfig as EMAConfig
 from mattertune.main import EarlyStoppingConfig as EarlyStoppingConfig
 from mattertune.main import MatterTunerConfig as MatterTunerConfig
 from mattertune.main import ModelCheckpointConfig as ModelCheckpointConfig
-from mattertune.main import TrainerConfig as TrainerConfig
-=======
-__codegen__ = True
->>>>>>> da92eda6
-
-from mattertune.main import CSVLoggerConfig as CSVLoggerConfig
-from mattertune.main import EMAConfig as EMAConfig
-from mattertune.main import EarlyStoppingConfig as EarlyStoppingConfig
-from mattertune.main import MatterTunerConfig as MatterTunerConfig
-from mattertune.main import ModelCheckpointConfig as ModelCheckpointConfig
-from mattertune.main import TrainerConfig as TrainerConfig
-<<<<<<< HEAD
-=======
-from mattertune.main import backbone_registry as backbone_registry
-from mattertune.main import data_registry as data_registry
-
-__all__ = [
-    "CSVLoggerConfig",
-    "DataModuleConfig",
-    "EarlyStoppingConfig",
-    "LoggerConfig",
-    "MatterTunerConfig",
-    "ModelCheckpointConfig",
-    "ModelConfig",
-    "TrainerConfig",
-    "backbone_registry",
-    "data_registry",
-]
->>>>>>> da92eda6
+from mattertune.main import TrainerConfig as TrainerConfig